# sampling.py
import os
import logging
import numpy as np
import torch
from typing import List, Dict, Tuple, Union, Optional, Any, Callable
from collections import defaultdict
import pickle
from sklearn.cluster import KMeans
from sklearn.decomposition import PCA
import umap
import hdbscan
from tqdm import tqdm
from enum import Enum
import random

# Import from other modules
from search import (
    TextPreprocessor, 
    IndexManager,
    SearchEngine,
    RetrievalMethod,
    HybridStrategy,
    run_search_for_multiple_queries
)
from keyword_extraction import KeywordExtractor
from query_expansion import (
    QueryExpander, 
    QueryExpansionMethod, 
    QueryCombinationStrategy
)
from evaluation import SearchEvaluationUtils

# Configure logging
logging.basicConfig(
    level=logging.INFO,
    format='%(asctime)s - %(name)s - %(levelname)s - %(message)s'
)
logger = logging.getLogger(__name__)

class DimensionReductionMethod(str, Enum):
    """Enum for dimension reduction methods"""
    NONE = "none"
    UMAP = "umap"
    PCA = "pca"

class ClusteringMethod(str, Enum):
    """Enum for clustering methods"""
    KMEANS = "kmeans"  # Now uses Mini-Batch KMeans by default
    HDBSCAN = "hdbscan"

class RepresentativeSelectionMethod(str, Enum):
    """Enum for representative selection methods"""
    CENTROID = "centroid"
    RANDOM = "random"
    DENSITY = "density"
    MAX_PROBABILITY = "max_probability"

class SamplingMethod(str, Enum):
    """Enum for sampling methods"""
    FULL_DATASET = "full_dataset"
    RETRIEVAL = "retrieval"
    QUERY_EXPANSION = "query_expansion"
    UNIFORM = "uniform"
    RANDOM = "random"
    CLUSTERING = "clustering"

class Sampler:
    """Class for sampling documents from a corpus using various methods"""
    
    def __init__(
        self,
        corpus_dataset,
        queries_dataset=None,
        qrels_dataset=None,
        preprocessor: Optional[TextPreprocessor] = None,
        index_manager: Optional[IndexManager] = None,
        cache_dir: str = "cache/sampling",
        embedding_model_name: str = "all-mpnet-base-v2",
        cross_encoder_model_name: str = "cross-encoder/ms-marco-MiniLM-L-6-v2",
        random_seed: int = 42
    ):
        """
        Initialize the sampler
        
        Args:
            corpus_dataset: Dataset containing corpus documents
            queries_dataset: Dataset containing queries (optional, required for query-based sampling)
            qrels_dataset: Dataset containing relevance judgments (optional, for evaluation)
            preprocessor: Text preprocessor instance (will create one if None)
            index_manager: Index manager instance (will create one if None)
            cache_dir: Directory for caching results
            embedding_model_name: Name of the embedding model to use
            cross_encoder_model_name: Name of the cross-encoder model to use
            random_seed: Random seed for reproducibility
        """
        self.corpus_dataset = corpus_dataset
        self.queries_dataset = queries_dataset
        self.qrels_dataset = qrels_dataset
        self.embedding_model_name = embedding_model_name
        self.cross_encoder_model_name = cross_encoder_model_name
        self.cache_dir = cache_dir
        self.random_seed = random_seed
        
        # Set random seeds for reproducibility
        np.random.seed(random_seed)
        random.seed(random_seed)
        torch.manual_seed(random_seed)
        
        # Create cache directory if it doesn't exist
        os.makedirs(cache_dir, exist_ok=True)
        
        # Initialize preprocessor if not provided
        if preprocessor is None:
            self.preprocessor = TextPreprocessor()
        else:
            self.preprocessor = preprocessor
        
        # Initialize index manager if not provided
        if index_manager is None:
            self.index_manager = IndexManager(self.preprocessor)
        else:
            self.index_manager = index_manager
        
        # Initialize indices and models
        self._initialize_indices_and_models()
        
        # Initialize search engine
        self.search_engine = SearchEngine(
            preprocessor=self.preprocessor,
            bm25=self.bm25,
            corpus_texts=self.corpus_texts,
            corpus_ids=self.corpus_ids,
            sbert_model=self.sbert_model,
            doc_embeddings=self.doc_embeddings,
            cross_encoder_model_name=cross_encoder_model_name
        )
    
    def _initialize_indices_and_models(self, force_reindex: bool = False):
        """
        Initialize or load indices and models
        
        Args:
            force_reindex: Whether to force rebuilding indices
        """
        logger.info("Initializing indices and models...")
        
        # Build BM25 index
        self.bm25, self.corpus_texts, self.corpus_ids = self.index_manager.build_bm25_index(
            self.corpus_dataset,
            cache_path=os.path.join(self.cache_dir, "bm25_index.pkl"),
            force_reindex=force_reindex
        )
        
        # Build SBERT index
        self.sbert_model, self.doc_embeddings = self.index_manager.build_sbert_index(
            self.corpus_texts,
            model_name=self.embedding_model_name,
            batch_size=64,
            cache_path=os.path.join(self.cache_dir, "sbert_index.pt"),
            force_reindex=force_reindex
        )
        
        # Create mapping from corpus IDs to indices
        self.corpus_id_to_idx = {doc_id: idx for idx, doc_id in enumerate(self.corpus_ids)}
    
    def _get_doc_texts_from_ids(self, doc_ids: List[str]) -> List[str]:
        """
        Get document texts from document IDs
        
        Args:
            doc_ids: List of document IDs
            
        Returns:
            List of document texts
        """
        return [self.corpus_texts[self.corpus_id_to_idx[doc_id]] for doc_id in doc_ids]
    
    def _get_doc_embeddings_from_ids(self, doc_ids: List[str]) -> torch.Tensor:
        """
        Get document embeddings from document IDs
        
        Args:
            doc_ids: List of document IDs
            
        Returns:
            Tensor of document embeddings
        """
        indices = [self.corpus_id_to_idx[doc_id] for doc_id in doc_ids]
        return self.doc_embeddings[indices]
    
    def _get_cache_path(self, method: str, config: Dict[str, Any], prefix: str = "") -> str:
        """
        Generate a cache path based on method and config
        
        Args:
            method: Sampling method name
            config: Configuration dictionary
            prefix: Optional prefix for cache file
            
        Returns:
            Cache file path
        """
        # Create a string representation of key config parameters
        config_str = "_".join([f"{k}={v}" for k, v in sorted(config.items()) 
                              if k in ['sample_size', 'n_clusters', 'dim_reduction_method', 
                                      'clustering_method', 'top_k', 'retrieval_method']])
        
        # Create the filename
        filename = f"{prefix}_{method}_{config_str}.pkl" if prefix else f"{method}_{config_str}.pkl"
        
        return os.path.join(self.cache_dir, filename)
    
    def sample_full_dataset(self) -> Dict:
        """
        Return the full dataset with no sampling
        
        Returns:
            Dictionary with all documents in the corpus
        """
        logger.info(f"Returning full dataset ({len(self.corpus_ids)} documents)...")
        
        # Return the entire corpus
        result = {
            "method": SamplingMethod.FULL_DATASET,
            "config": {"sample_size": len(self.corpus_ids)},
            "total_docs": len(self.corpus_ids),
            "sampled_docs": len(self.corpus_ids),
            "sampling_rate": 1.0,
            "sample_ids": self.corpus_ids,
            "sample_texts": self.corpus_texts
        }
    
        return result
    
    def sample_random(self, sample_size: int) -> Dict:
        """
        Perform simple random sampling of documents
        
        Args:
            sample_size: Number of documents to sample
            
        Returns:
            Dictionary with sampling results
        """
        logger.info(f"Performing random sampling (size: {sample_size})...")
        
        # Ensure sample size doesn't exceed corpus size
        actual_sample_size = min(sample_size, len(self.corpus_ids))
        
        # Randomly select indices
        indices = sorted(random.sample(range(len(self.corpus_ids)), actual_sample_size))
        
        # Get corresponding document IDs and texts
        sampled_ids = [self.corpus_ids[i] for i in indices]
        sampled_texts = [self.corpus_texts[i] for i in indices]
        
        # Prepare result
        result = {
            "method": SamplingMethod.RANDOM,
            "config": {"sample_size": sample_size},
            "total_docs": len(self.corpus_ids),
            "sampled_docs": len(sampled_ids),
            "sampling_rate": len(sampled_ids) / len(self.corpus_ids),
            "sample_ids": sampled_ids,
            "sample_texts": sampled_texts,
            "sample_indices": indices
        }
        
        return result
    
    def sample_uniform(self, sample_size: int) -> Dict:
        """
        Perform uniform sampling (stratified by document length)
        
        Args:
            sample_size: Number of documents to sample
            
        Returns:
            Dictionary with sampling results
        """
        logger.info(f"Performing uniform sampling (size: {sample_size})...")
        
        # Calculate document lengths
        doc_lengths = [len(text.split()) for text in self.corpus_texts]
        
        # Create bins (quantiles) for stratification
        num_bins = 10
        bin_edges = np.quantile(doc_lengths, np.linspace(0, 1, num_bins + 1))
        
        # Assign documents to bins
        bins = [[] for _ in range(num_bins)]
        for i, length in enumerate(doc_lengths):
            for bin_idx in range(num_bins):
                if bin_edges[bin_idx] <= length <= bin_edges[bin_idx + 1]:
                    bins[bin_idx].append(i)
                    break
        
        # Ensure sample size doesn't exceed corpus size
        actual_sample_size = min(sample_size, len(self.corpus_ids))
        
        # Calculate samples per bin
        samples_per_bin = [max(1, int(len(bin_docs) / len(self.corpus_ids) * actual_sample_size)) 
                           for bin_docs in bins]
        
        # Adjust to ensure we get the exact sample size
        total_allocated = sum(samples_per_bin)
        if total_allocated < actual_sample_size:
            # Distribute remaining samples
            diff = actual_sample_size - total_allocated
            for i in range(diff):
                # Add to bins with most documents first
                bin_idx = sorted(range(num_bins), key=lambda i: len(bins[i]) / samples_per_bin[i], reverse=True)[i % num_bins]
                samples_per_bin[bin_idx] += 1
        elif total_allocated > actual_sample_size:
            # Remove excess samples
            diff = total_allocated - actual_sample_size
            for i in range(diff):
                # Remove from bins with fewest documents first
                bin_idx = sorted(range(num_bins), key=lambda i: len(bins[i]) / samples_per_bin[i])[i % num_bins]
                if samples_per_bin[bin_idx] > 1:  # Ensure at least one sample per bin
                    samples_per_bin[bin_idx] -= 1
        
        # Sample from each bin
        sampled_indices = []
        for bin_idx, bin_docs in enumerate(bins):
            if bin_docs:  # Ensure bin is not empty
                bin_samples = min(samples_per_bin[bin_idx], len(bin_docs))
                if bin_samples > 0:
                    sampled_indices.extend(random.sample(bin_docs, bin_samples))
        
        # Get corresponding document IDs and texts
        sampled_ids = [self.corpus_ids[i] for i in sampled_indices]
        sampled_texts = [self.corpus_texts[i] for i in sampled_indices]
        
        # Prepare result
        result = {
            "method": SamplingMethod.UNIFORM,
            "config": {"sample_size": sample_size},
            "total_docs": len(self.corpus_ids),
            "sampled_docs": len(sampled_ids),
            "sampling_rate": len(sampled_ids) / len(self.corpus_ids),
            "sample_ids": sampled_ids,
            "sample_texts": sampled_texts,
            "sample_indices": sampled_indices,
            "bin_info": {
                "num_bins": num_bins,
                "bin_edges": bin_edges.tolist(),
                "bin_sizes": [len(bin_docs) for bin_docs in bins],
                "samples_per_bin": samples_per_bin
            }
        }
        
        return result
    
    def sample_retrieval(
        self,
        sample_size: int,
        retrieval_method: RetrievalMethod = RetrievalMethod.HYBRID,
        hybrid_strategy: HybridStrategy = HybridStrategy.SIMPLE_SUM,
        top_k: int = 1000,
        use_mmr: bool = False,
        use_cross_encoder: bool = False,
        mmr_lambda: float = 0.5,
        force_regenerate: bool = False
    ) -> Dict:
        """
        Sample documents based on retrieval results
        
        Args:
            sample_size: Target sample size
            retrieval_method: Method for document retrieval
            hybrid_strategy: Strategy for hybrid retrieval
            top_k: Number of documents to retrieve per query
            use_mmr: Whether to use MMR for diversity
            use_cross_encoder: Whether to use cross-encoder reranking
            mmr_lambda: Lambda parameter for MMR
            force_regenerate: Whether to force regenerating results
            
        Returns:
            Dictionary with sampling results
        """
        if self.queries_dataset is None:
            raise ValueError("Queries dataset is required for retrieval-based sampling")
        
        # Create config dictionary for cache path
        config = {
            "sample_size": sample_size,
            "retrieval_method": retrieval_method.value,
            "hybrid_strategy": hybrid_strategy.value,
            "top_k": top_k,
            "use_mmr": use_mmr,
            "use_cross_encoder": use_cross_encoder,
            "mmr_lambda": mmr_lambda
        }
        
        # Generate cache path
        cache_path = self._get_cache_path(SamplingMethod.RETRIEVAL.value, config)
        
        # Check cache
        if not force_regenerate and os.path.exists(cache_path):
            logger.info(f"Loading retrieval sampling results from cache: {cache_path}")
            with open(cache_path, "rb") as f:
                return pickle.load(f)
        
        logger.info(f"Performing retrieval-based sampling (size: {sample_size})...")
        
        # Run search for all queries
        query_results = run_search_for_multiple_queries(
            search_engine=self.search_engine,
            queries_dataset=self.queries_dataset,
            top_k=top_k,
            method=retrieval_method,
            hybrid_strategy=hybrid_strategy,
            use_mmr=use_mmr,
            mmr_lambda=mmr_lambda,
            use_cross_encoder=use_cross_encoder
        )
        
        # Collect all unique document IDs from results
        all_doc_ids = set()
        doc_scores = defaultdict(float)  # Store highest score for each document
        
        for query_id, results in query_results.items():
            for doc_id, score in results:
                all_doc_ids.add(doc_id)
                # Keep the highest score across all queries
                doc_scores[doc_id] = max(doc_scores[doc_id], score)
        
        # Sort documents by score
        sorted_doc_ids = sorted(all_doc_ids, key=lambda x: doc_scores[x], reverse=True)
        
        # Select top-k documents if we retrieved more than requested
        if len(sorted_doc_ids) > sample_size:
            sampled_ids = sorted_doc_ids[:sample_size]
        else:
            # If we didn't retrieve enough documents, use all retrieved docs
            sampled_ids = sorted_doc_ids
        
        # Get texts for sampled documents
        sampled_texts = self._get_doc_texts_from_ids(sampled_ids)
        
        # Prepare result
        result = {
            "method": SamplingMethod.RETRIEVAL,
            "config": config,
            "total_docs": len(self.corpus_ids),
            "total_queries": len(self.queries_dataset),
            "retrieved_docs": len(all_doc_ids),
            "sampled_docs": len(sampled_ids),
            "sampling_rate": len(sampled_ids) / len(self.corpus_ids),
            "sample_ids": sampled_ids,
            "sample_texts": sampled_texts,
            "raw_query_results": query_results
        }
        
        # Cache results
        with open(cache_path, "wb") as f:
            pickle.dump(result, f)
        
        return result
    
    def sample_query_expansion(
        self,
        sample_size: int,
        expansion_method: QueryExpansionMethod = QueryExpansionMethod.KEYBERT,
        combination_strategy: QueryCombinationStrategy = QueryCombinationStrategy.WEIGHTED_RRF,
        num_keywords: int = 5,
        retrieval_method: RetrievalMethod = RetrievalMethod.HYBRID,
        hybrid_strategy: HybridStrategy = HybridStrategy.SIMPLE_SUM,
        top_k: int = 1000,
        use_mmr: bool = False,
        use_cross_encoder: bool = False,
        original_query_weight: float = 0.7,
        force_regenerate: bool = False,
        force_regenerate_keywords: bool = False
    ) -> Dict:
        """
        Sample documents based on query expansion results
        
        Args:
            sample_size: Target sample size
            expansion_method: Method for query expansion
            combination_strategy: Strategy for combining original and expanded queries
            num_keywords: Number of keywords to extract per query
            retrieval_method: Method for document retrieval
            hybrid_strategy: Strategy for hybrid retrieval
            top_k: Number of documents to retrieve per query
            use_mmr: Whether to use MMR for diversity
            use_cross_encoder: Whether to use cross-encoder reranking
            original_query_weight: Weight for original query in RRF combination
            force_regenerate: Whether to force regenerating expansion results
            force_regenerate_keywords: Whether to force regenerating keywords
            
        Returns:
            Dictionary with sampling results
        """
        if self.queries_dataset is None:
            raise ValueError("Queries dataset is required for query expansion sampling")
        
        # Create config dictionary for cache path
        config = {
            "sample_size": sample_size,
            "expansion_method": expansion_method.value,
            "combination_strategy": combination_strategy.value,
            "num_keywords": num_keywords,
            "retrieval_method": retrieval_method.value,
            "hybrid_strategy": hybrid_strategy.value,
            "top_k": top_k,
            "use_mmr": use_mmr,
            "use_cross_encoder": use_cross_encoder,
            "original_query_weight": original_query_weight
        }
        
        # Generate cache path
        cache_path = self._get_cache_path(SamplingMethod.QUERY_EXPANSION.value, config)
        
        # Check cache
        if not force_regenerate and os.path.exists(cache_path):
            logger.info(f"Loading query expansion sampling results from cache: {cache_path}")
            with open(cache_path, "rb") as f:
                return pickle.load(f)
        
        logger.info(f"Performing query expansion sampling (size: {sample_size})...")
        
        # Initialize keyword extractor and pass force flag
        keyword_extractor = KeywordExtractor(
            keybert_model=self.sbert_model,
            cache_dir=self.cache_dir,
            top_k_docs=top_k,
            top_n_docs_for_extraction=10
        )
        
        # Extract keywords with force flag
        all_keywords = keyword_extractor.extract_keywords_for_queries(
            queries_dataset=self.queries_dataset,
            corpus_dataset=self.corpus_dataset,
            num_keywords=num_keywords,
            diversity=0.7,
            force_regenerate=force_regenerate_keywords  # PASS FLAG
        )
        
        # Initialize query expander
        query_expander = QueryExpander(
            preprocessor=self.preprocessor,
            index_manager=self.index_manager,
            cache_dir=self.cache_dir,
            sbert_model_name=self.embedding_model_name,
            cross_encoder_model_name=self.cross_encoder_model_name
        )
        
        # Run baseline search with original queries for RRF combination
        baseline_results = run_search_for_multiple_queries(
            search_engine=self.search_engine,
            queries_dataset=self.queries_dataset,
            top_k=top_k,
            method=retrieval_method,
            hybrid_strategy=hybrid_strategy,
            use_mmr=use_mmr,
            mmr_lambda=0.5,
            use_cross_encoder=use_cross_encoder
        )
        
        # Run query expansion
        expansion_results = query_expander.expand_queries(
            queries_dataset=self.queries_dataset,
            corpus_dataset=self.corpus_dataset,
            baseline_results=baseline_results,
            search_engine=self.search_engine,
            query_keywords=all_keywords,
            expansion_method=expansion_method,
            combination_strategy=combination_strategy,
            num_keywords=num_keywords,
            top_k_results=top_k,
            original_query_weight=original_query_weight,
            force_regenerate_expansion=force_regenerate  # PASS FLAG
        )
        
        # Extract document IDs from expanded results
        all_doc_ids = set()
        doc_scores = defaultdict(float)
        
        for item in expansion_results["expanded_results"]:
            for doc_id, score in item["results"]:
                all_doc_ids.add(doc_id)
                # Keep the highest score
                doc_scores[doc_id] = max(doc_scores[doc_id], score)
        
        # Sort documents by score
        sorted_doc_ids = sorted(all_doc_ids, key=lambda x: doc_scores[x], reverse=True)
        
        # Select top-k documents if we retrieved more than requested
        if len(sorted_doc_ids) > sample_size:
            sampled_ids = sorted_doc_ids[:sample_size]
        else:
            # If we didn't retrieve enough documents, use all retrieved docs
            sampled_ids = sorted_doc_ids
        
        # Get texts for sampled documents
        sampled_texts = self._get_doc_texts_from_ids(sampled_ids)
        
        # Prepare result
        result = {
            "method": SamplingMethod.QUERY_EXPANSION,
            "config": config,
            "total_docs": len(self.corpus_ids),
            "total_queries": len(self.queries_dataset),
            "retrieved_docs": len(all_doc_ids),
            "sampled_docs": len(sampled_ids),
            "sampling_rate": len(sampled_ids) / len(self.corpus_ids),
            "sample_ids": sampled_ids,
            "sample_texts": sampled_texts,
            "expansion_results": expansion_results
        }
        
        # Cache results
        with open(cache_path, "wb") as f:
            pickle.dump(result, f)
        
        return result
    
    def sample_clustering(
        self,
        sample_size: int,
        source_method: SamplingMethod = SamplingMethod.FULL_DATASET,
        source_config: Optional[Dict] = None,
        dim_reduction_method: DimensionReductionMethod = DimensionReductionMethod.UMAP,
        n_components: int = 50,
        clustering_method: ClusteringMethod = ClusteringMethod.KMEANS,
        rep_selection_method: RepresentativeSelectionMethod = RepresentativeSelectionMethod.CENTROID,
        n_per_cluster: int = 1,
        min_cluster_size: int = 5,
        batch_size: int = 1000,
        max_iter: int = 100,
        n_init: int = 3,
        max_no_improvement: int = 10,
        reassignment_ratio: float = 0.01,
        force_recompute: bool = False,
        force_source_regenerate: bool = False
    ) -> Dict:
        """
        Sample documents using clustering with Mini-Batch KMeans optimization
        
        Args:
            sample_size: Target sample size
            source_method: Method for obtaining documents to cluster
            source_config: Configuration for source method
            dim_reduction_method: Method for dimensionality reduction
            n_components: Number of components for reduced space
            clustering_method: Method for clustering
            rep_selection_method: Method for selecting representatives
            n_per_cluster: Number of documents to select per cluster
            min_cluster_size: Minimum cluster size (for HDBSCAN)
            batch_size: Batch size for Mini-Batch KMeans
            max_iter: Maximum iterations for Mini-Batch KMeans
            n_init: Number of initializations for Mini-Batch KMeans
            max_no_improvement: Early stopping parameter for Mini-Batch KMeans
            reassignment_ratio: Controls reassignment frequency for Mini-Batch KMeans
            force_recompute: Whether to force recomputing clustering
            force_source_regenerate: Whether to force regenerating source documents
            
        Returns:
            Dictionary with sampling results
        """
        # Default source config if not provided
        if source_method == SamplingMethod.FULL_DATASET:
            source_result = self.sample_full_dataset()
            
        elif source_method == SamplingMethod.RETRIEVAL:
            source_result = self.sample_retrieval(
                sample_size=source_config["sample_size"],
                retrieval_method=source_config["retrieval_method"],
                hybrid_strategy=source_config["hybrid_strategy"],
                top_k=source_config["top_k"],
                use_mmr=source_config["use_mmr"],
                use_cross_encoder=source_config["use_cross_encoder"],
                force_regenerate=force_source_regenerate  # PASS FLAG
            )
            
        elif source_method == SamplingMethod.QUERY_EXPANSION:
            source_result = self.sample_query_expansion(
                sample_size=source_config["sample_size"],
                expansion_method=source_config["expansion_method"],
                combination_strategy=source_config["combination_strategy"],
                num_keywords=source_config["num_keywords"],
                retrieval_method=source_config["retrieval_method"],
                hybrid_strategy=source_config["hybrid_strategy"],
                top_k=source_config["top_k"],
                use_mmr=source_config["use_mmr"],
                use_cross_encoder=source_config["use_cross_encoder"],
                force_regenerate=force_source_regenerate,  # PASS FLAG
                force_regenerate_keywords=force_source_regenerate  # PASS FLAG
            )
        
        # Create config dictionary for cache path
        config = {
            "sample_size": sample_size,
            "source_method": source_method.value,
            "dim_reduction_method": dim_reduction_method.value,
            "n_components": n_components,
            "clustering_method": clustering_method.value,
            "rep_selection_method": rep_selection_method.value,
            "n_per_cluster": n_per_cluster,
            "min_cluster_size": min_cluster_size
        }
        
        # Generate cache path
        cache_path = self._get_cache_path(SamplingMethod.CLUSTERING.value, config)
        
        # Check cache
        if not force_recompute and os.path.exists(cache_path):
            logger.info(f"Loading clustering sampling results from cache: {cache_path}")
            with open(cache_path, "rb") as f:
                return pickle.load(f)
        
        logger.info(f"Performing clustering-based sampling (size: {sample_size})...")
        
        # Get source documents based on method
        if source_method == SamplingMethod.FULL_DATASET:
            source_result = self.sample_full_dataset(source_config["sample_size"])
        elif source_method == SamplingMethod.RETRIEVAL:
            source_result = self.sample_retrieval(
                sample_size=source_config["sample_size"],
                retrieval_method=source_config["retrieval_method"],
                hybrid_strategy=source_config["hybrid_strategy"],
                top_k=source_config["top_k"],
                use_mmr=source_config["use_mmr"],
                use_cross_encoder=source_config["use_cross_encoder"],
                force_regenerate=force_source_regenerate
            )
        elif source_method == SamplingMethod.QUERY_EXPANSION:
            source_result = self.sample_query_expansion(
                sample_size=source_config["sample_size"],
                expansion_method=source_config["expansion_method"],
                combination_strategy=source_config["combination_strategy"],
                num_keywords=source_config["num_keywords"],
                retrieval_method=source_config["retrieval_method"],
                hybrid_strategy=source_config["hybrid_strategy"],
                top_k=source_config["top_k"],
                use_mmr=source_config["use_mmr"],
                use_cross_encoder=source_config["use_cross_encoder"],
                force_regenerate=force_source_regenerate
            )
        else:
            raise ValueError(f"Unsupported source method: {source_method}")
        
        # Get document IDs and embeddings from source
        source_doc_ids = source_result["sample_ids"]
        source_doc_texts = source_result["sample_texts"]
        source_embeddings = self._get_doc_embeddings_from_ids(source_doc_ids)
        
        # Convert to numpy for processing
        embeddings_np = source_embeddings.cpu().numpy()
        
        # Calculate number of clusters based on sample size
        if clustering_method == ClusteringMethod.KMEANS:
            n_clusters = min(sample_size, len(source_doc_ids))
        else:  # HDBSCAN
            n_clusters = sample_size // n_per_cluster
        
        # Perform dimensionality reduction if requested
        if dim_reduction_method != DimensionReductionMethod.NONE:
            logger.info(f"Reducing dimensions with {dim_reduction_method.value} to {n_components} components...")
            reduced_embeddings = self._reduce_dimensions(
                embeddings_np, 
                method=dim_reduction_method.value, 
                n_components=n_components
            )
        else:
            reduced_embeddings = embeddings_np
        
        # Perform clustering
        logger.info(f"Clustering with {clustering_method.value}...")
        labels, cluster_info = self._cluster_documents(
            reduced_embeddings, 
            method=clustering_method.value, 
            n_clusters=n_clusters, 
            min_cluster_size=min_cluster_size,
            batch_size=batch_size,          # NOW ACTUALLY USED
            max_iter=max_iter,              # NOW ACTUALLY USED
            n_init=n_init,                  # NOW ACTUALLY USED
            max_no_improvement=max_no_improvement,  # NOW ACTUALLY USED
            reassignment_ratio=reassignment_ratio   # NOW ACTUALLY USED
        )
        
        # Select representatives
        logger.info(f"Selecting representatives with {rep_selection_method.value}...")
        selected_indices = self._select_cluster_representatives(
            reduced_embeddings, 
            labels, 
            method=rep_selection_method.value, 
            n_per_cluster=n_per_cluster,
            probabilities=cluster_info.get("probabilities")
        )
        
        # Get selected document IDs and texts
        sampled_ids = [source_doc_ids[i] for i in selected_indices]
        sampled_texts = [source_doc_texts[i] for i in selected_indices]
        
        # Prepare result
        result = {
            "method": SamplingMethod.CLUSTERING,
            "config": config,
            "source_method": source_method.value,
            "source_config": source_config,
            "total_docs": len(self.corpus_ids),
            "source_docs": len(source_doc_ids),
            "sampled_docs": len(sampled_ids),
            "sampling_rate": len(sampled_ids) / len(self.corpus_ids),
            "sample_ids": sampled_ids,
            "sample_texts": sampled_texts,
            "cluster_info": cluster_info,
            "dim_reduction_info": {
                "method": dim_reduction_method.value,
                "n_components": n_components
            }
        }
        
        # Cache results
        with open(cache_path, "wb") as f:
            pickle.dump(result, f)
        
        return result
    
    def _reduce_dimensions(
        self,
        embeddings: np.ndarray,
        method: str = "umap",
        n_components: int = 50,
        random_state: int = 42,
        cache_key: Optional[str] = None
    ) -> np.ndarray:
        """
        Reduce dimensions of embeddings
        
        Args:
            embeddings: Input embeddings
            method: Reduction method ('umap' or 'pca')
            n_components: Number of components in reduced space
            random_state: Random state for reproducibility
            cache_key: Optional key for caching results
            
        Returns:
            Reduced embeddings
        """
        # Generate cache path if a key is provided
        cache_path = None
        if cache_key is not None:
            cache_path = os.path.join(
                self.cache_dir, 
                f"reduced_{method}_{n_components}_{cache_key}.npy"
            )
            
            # Check cache
            if cache_path and os.path.exists(cache_path):
                logger.info(f"Loading reduced embeddings from cache: {cache_path}")
                return np.load(cache_path)
        
        if method.lower() == "umap":
            # UMAP for non-linear dimensionality reduction
            reducer = umap.UMAP(
                n_components=n_components,
                metric='cosine',
                n_neighbors=15,
                min_dist=0.1,
                random_state=random_state
            )
            reduced_embeddings = reducer.fit_transform(embeddings)
            
        elif method.lower() == "pca":
            # PCA for linear dimensionality reduction
            reducer = PCA(n_components=n_components, random_state=random_state)
            reduced_embeddings = reducer.fit_transform(embeddings)
            
        else:
            raise ValueError(f"Unknown dimension reduction method: {method}")
        
        # Save to cache if a path is provided
        if cache_path:
            logger.info(f"Saving reduced embeddings to cache: {cache_path}")
            os.makedirs(os.path.dirname(cache_path), exist_ok=True)
            np.save(cache_path, reduced_embeddings)
        
        return reduced_embeddings
    
    def _cluster_documents(
        self,
        embeddings: np.ndarray,
        method: str = "kmeans",
        n_clusters: int = 100,
        min_cluster_size: int = 5,
        batch_size: int = 1000,
        max_iter: int = 100,
        n_init: int = 3,
        max_no_improvement: int = 10,
        reassignment_ratio: float = 0.01,
        random_state: int = 42,
        cache_key: Optional[str] = None
    ) -> Tuple[np.ndarray, Dict]:
        """
        Cluster documents using Mini-Batch KMeans (faster) or HDBSCAN
        
        Args:
            embeddings: Document embeddings
            method: Clustering method ('kmeans' or 'hdbscan')
            n_clusters: Number of clusters for Mini-Batch KMeans
            min_cluster_size: Minimum cluster size for HDBSCAN
            batch_size: Batch size for Mini-Batch KMeans
            max_iter: Maximum iterations for Mini-Batch KMeans
            n_init: Number of initializations for Mini-Batch KMeans
            max_no_improvement: Early stopping parameter for Mini-Batch KMeans
            reassignment_ratio: Controls reassignment frequency for Mini-Batch KMeans
            random_state: Random state for reproducibility
            cache_key: Optional key for caching results
            
        Returns:
            Tuple of (cluster labels, cluster info dictionary)
        """
        # Generate cache path if a key is provided
        cache_path = None
        if cache_key is not None:
            cache_path = os.path.join(
                self.cache_dir, 
                f"clusters_{method}_{n_clusters}_{min_cluster_size}_{batch_size}_{cache_key}.pkl"
            )
            
            # Check cache
            if cache_path and os.path.exists(cache_path):
                logger.info(f"Loading clustering results from cache: {cache_path}")
                with open(cache_path, "rb") as f:
                    result = pickle.load(f)
                return result["labels"], result["cluster_info"]
        
        if method.lower() == "kmeans":
            # Mini-Batch KMeans - optimized for speed
            from sklearn.cluster import MiniBatchKMeans
            
            # Adjust batch size based on dataset size for optimal performance
            actual_batch_size = min(batch_size, len(embeddings))
            
            logger.info(f"Running Mini-Batch KMeans with {n_clusters} clusters, batch_size={actual_batch_size}")
            
            clusterer = MiniBatchKMeans(
                n_clusters=n_clusters,
                batch_size=actual_batch_size,
                random_state=random_state,
                n_init=n_init,
                max_iter=max_iter,
                max_no_improvement=max_no_improvement,
                reassignment_ratio=reassignment_ratio,
                compute_labels=True
            )
            
            labels = clusterer.fit_predict(embeddings)
            
            # Calculate cluster assignment probabilities (distance-based, inverse)
            distances = clusterer.transform(embeddings)
            probabilities = 1.0 / (1.0 + distances)
            
            # Normalize to sum to 1 per row
            row_sums = probabilities.sum(axis=1, keepdims=True)
            probabilities = probabilities / (row_sums + 1e-9)  # Add small epsilon to avoid division by zero
            
            # Prepare cluster info
            cluster_info = {
                "method": "mini_batch_kmeans",
                "n_clusters": n_clusters,
                "batch_size": actual_batch_size,
                "max_iter": max_iter,
                "n_init": n_init,
                "max_no_improvement": max_no_improvement,
                "reassignment_ratio": reassignment_ratio,
                "inertia": clusterer.inertia_,
                "cluster_centers": clusterer.cluster_centers_,
                "cluster_sizes": np.bincount(labels, minlength=n_clusters).tolist(),
                "probabilities": probabilities,
                "n_iter": clusterer.n_iter_
            }
            
        elif method.lower() == "hdbscan":
            # HDBSCAN implementation remains the same
            min_samples = min(min_cluster_size // 2, 2)
                
            clusterer = hdbscan.HDBSCAN(
                min_cluster_size=min_cluster_size,
                min_samples=min_samples,
                metric='euclidean',
                cluster_selection_method='eom'
            )
            labels = clusterer.fit_predict(embeddings)
            
            # Get probabilities if available
            if hasattr(clusterer, 'probabilities_'):
                probabilities = clusterer.probabilities_
            else:
                probabilities = None
            
            # Count cluster sizes (excluding noise points labeled as -1)
            valid_labels = labels[labels >= 0]
            unique_labels = np.unique(labels)
            unique_valid_labels = unique_labels[unique_labels >= 0]
            
            if len(valid_labels) > 0:
                cluster_sizes = np.bincount(valid_labels, minlength=len(unique_valid_labels)).tolist()
            else:
                cluster_sizes = []
            
            # Prepare cluster info
            cluster_info = {
                "method": "hdbscan",
                "min_cluster_size": min_cluster_size,
                "min_samples": min_samples,
                "num_clusters": len(unique_valid_labels),
                "noise_points": np.sum(labels == -1),
                "cluster_sizes": cluster_sizes,
                "probabilities": probabilities,
                "outlier_scores": clusterer.outlier_scores_ if hasattr(clusterer, 'outlier_scores_') else None
            }
            
        else:
            raise ValueError(f"Unknown clustering method: {method}")
        
        # Save to cache if a path is provided
        if cache_path:
            logger.info(f"Saving clustering results to cache: {cache_path}")
            os.makedirs(os.path.dirname(cache_path), exist_ok=True)
            result = {
                "labels": labels,
                "cluster_info": cluster_info
            }
            with open(cache_path, "wb") as f:
                pickle.dump(result, f)
        
        return labels, cluster_info
    
    def _select_cluster_representatives(
        self,
        embeddings: np.ndarray,
        labels: np.ndarray,
        method: str = "centroid",
        n_per_cluster: int = 1,
        probabilities: Optional[np.ndarray] = None
    ) -> List[int]:
        """
        Select representative documents from each cluster
        
        Args:
            embeddings: Document embeddings
            labels: Cluster labels
            method: Method for selecting representatives
            n_per_cluster: Number of representatives per cluster
            probabilities: Cluster assignment probabilities (for max_probability method)
            
        Returns:
            List of selected document indices
        """
        selected_indices = []
        
        # Get unique cluster labels (exclude noise points with label -1)
        unique_clusters = np.unique(labels)
        if -1 in unique_clusters:
            unique_clusters = unique_clusters[unique_clusters != -1]
        
        for cluster_id in unique_clusters:
            # Get indices of documents in this cluster
            cluster_indices = np.where(labels == cluster_id)[0]
            
            if len(cluster_indices) == 0:
                continue
                
            # Handle different selection methods
            if method.lower() == "random":
                # Random selection
                np.random.shuffle(cluster_indices)
                selected = cluster_indices[:n_per_cluster]
                
            elif method.lower() == "centroid":
                # Select documents closest to cluster centroid
                cluster_points = embeddings[cluster_indices]
                centroid = np.mean(cluster_points, axis=0)
                
                # Calculate distances to centroid
                distances = np.linalg.norm(cluster_points - centroid, axis=1)
                
                # Sort by distance (ascending)
                sorted_indices = np.argsort(distances)
                selected = cluster_indices[sorted_indices[:n_per_cluster]]
                
            elif method.lower() == "density":
                # Select documents in densest regions (if outlier scores available)
                if "cluster_info" in dir(self) and "outlier_scores" in self.cluster_info:
                    # Lower outlier scores = higher density
                    outlier_scores = self.cluster_info["outlier_scores"][cluster_indices]
                    sorted_indices = np.argsort(outlier_scores)
                    selected = cluster_indices[sorted_indices[:n_per_cluster]]
                else:
                    # Fallback to centroid method
                    cluster_points = embeddings[cluster_indices]
                    centroid = np.mean(cluster_points, axis=0)
                    distances = np.linalg.norm(cluster_points - centroid, axis=1)
                    sorted_indices = np.argsort(distances)
                    selected = cluster_indices[sorted_indices[:n_per_cluster]]
            
            elif method.lower() == "max_probability":
                # Select documents with highest cluster assignment probability
                if probabilities is not None:
                    # Get probabilities for this cluster
                    cluster_probs = probabilities[cluster_indices, cluster_id]
                    
                    # Sort by probability (descending)
                    sorted_indices = np.argsort(-cluster_probs)
                    selected = cluster_indices[sorted_indices[:n_per_cluster]]
                else:
                    # Fallback to centroid method
                    cluster_points = embeddings[cluster_indices]
                    centroid = np.mean(cluster_points, axis=0)
                    distances = np.linalg.norm(cluster_points - centroid, axis=1)
                    sorted_indices = np.argsort(distances)
                    selected = cluster_indices[sorted_indices[:n_per_cluster]]
            
            else:
                raise ValueError(f"Unknown representative selection method: {method}")
            
            selected_indices.extend(selected)
        
        return selected_indices
    
    def sample_multi_config(
        self,
        configs: List[Dict],
        force_regenerate: bool = False
    ) -> Dict[str, Dict]:
        """
        Sample documents using multiple configurations
        
        Args:
            configs: List of sampling configurations
            force_regenerate: Whether to force regenerating results
            
        Returns:
            Dictionary mapping configuration names to sampling results
        """
        results = {}
        
        for config in configs:
            config_name = config.get("name", f"config_{len(results)}")
            method = config.get("method", SamplingMethod.RANDOM)
            
            logger.info(f"Processing {config_name} with method {method}...")
            
            if method == SamplingMethod.FULL_DATASET:
                result = self.sample_full_dataset(
                    sample_size=config.get("sample_size", len(self.corpus_ids))
                )
            
            elif method == SamplingMethod.RANDOM:
                result = self.sample_random(
                    sample_size=config.get("sample_size", 1000)
                )
            
            elif method == SamplingMethod.UNIFORM:
                result = self.sample_uniform(
                    sample_size=config.get("sample_size", 1000)
                )
            
            elif method == SamplingMethod.RETRIEVAL:
                result = self.sample_retrieval(
                    sample_size=config.get("sample_size", 1000),
                    retrieval_method=config.get("retrieval_method", RetrievalMethod.HYBRID),
                    hybrid_strategy=config.get("hybrid_strategy", HybridStrategy.SIMPLE_SUM),
                    top_k=config.get("top_k", 1000),
                    use_mmr=config.get("use_mmr", False),
                    use_cross_encoder=config.get("use_cross_encoder", False),
                    mmr_lambda=config.get("mmr_lambda", 0.5),
                    force_regenerate=force_regenerate
                )
            
            elif method == SamplingMethod.QUERY_EXPANSION:
                result = self.sample_query_expansion(
                    sample_size=config.get("sample_size", 1000),
                    expansion_method=config.get("expansion_method", QueryExpansionMethod.KEYBERT),
                    combination_strategy=config.get("combination_strategy", QueryCombinationStrategy.WEIGHTED_RRF),
                    num_keywords=config.get("num_keywords", 5),
                    retrieval_method=config.get("retrieval_method", RetrievalMethod.HYBRID),
                    hybrid_strategy=config.get("hybrid_strategy", HybridStrategy.SIMPLE_SUM),
                    top_k=config.get("top_k", 1000),
                    use_mmr=config.get("use_mmr", False),
                    use_cross_encoder=config.get("use_cross_encoder", False),
                    original_query_weight=config.get("original_query_weight", 0.7),
                    force_regenerate=force_regenerate,
                    force_regenerate_keywords=force_regenerate
                )
            
            elif method == SamplingMethod.CLUSTERING:
                result = self.sample_clustering(
                    sample_size=config.get("sample_size", 1000),
                    source_method=config.get("source_method", SamplingMethod.FULL_DATASET),
                    source_config=config.get("source_config"),
                    dim_reduction_method=config.get("dim_reduction_method", DimensionReductionMethod.UMAP),
                    n_components=config.get("n_components", 50),
                    clustering_method=config.get("clustering_method", ClusteringMethod.KMEANS),
                    rep_selection_method=config.get("rep_selection_method", RepresentativeSelectionMethod.CENTROID),
                    n_per_cluster=config.get("n_per_cluster", 1),
                    min_cluster_size=config.get("min_cluster_size", 5),
                    force_recompute=force_regenerate,
                    force_source_regenerate=force_regenerate
                )
            
            else:
                raise ValueError(f"Unknown sampling method: {method}")
            
            results[config_name] = result
        
        return results
    
    def compare_samples(
        self,
        sample_results: Dict[str, Dict],
        evaluation_metrics: List[str] = ["diversity", "coverage", "overlap"],
        reference_result: Optional[str] = None
    ) -> Dict:
        """
        Compare multiple document samples
        
        Args:
            sample_results: Dictionary mapping names to sampling results
            evaluation_metrics: List of metrics to evaluate
            reference_result: Optional name of result to use as reference
            
        Returns:
            Dictionary with comparison results
        """
        logger.info("Comparing samples...")
        
        comparison = {
            "sample_sizes": {},
            "sample_rates": {},
            "metrics": {}
        }
        
        # Extract basic statistics
        for name, result in sample_results.items():
            comparison["sample_sizes"][name] = result["sampled_docs"]
            comparison["sample_rates"][name] = result["sampling_rate"]
        
        # Calculate overlap between samples
        if "overlap" in evaluation_metrics:
            overlap_matrix = {}
            
            for name1, result1 in sample_results.items():
                overlap_matrix[name1] = {}
                set1 = set(result1["sample_ids"])
                
                for name2, result2 in sample_results.items():
                    set2 = set(result2["sample_ids"])
                    
                    # Calculate Jaccard similarity: |A ∩ B| / |A ∪ B|
                    overlap = len(set1.intersection(set2)) / len(set1.union(set2)) if set1 or set2 else 0
                    overlap_matrix[name1][name2] = overlap
            
            comparison["metrics"]["overlap"] = overlap_matrix
        
        # Calculate embedding-based diversity
        if "diversity" in evaluation_metrics:
            diversity_scores = {}
            
            for name, result in sample_results.items():
                # Get embeddings for sampled documents
                sample_embeddings = self._get_doc_embeddings_from_ids(result["sample_ids"])
                
                # Calculate pairwise distances (cosine distance = 1 - cosine similarity)
                sample_embeddings_np = sample_embeddings.cpu().numpy()
                
                # Normalize embeddings for cosine similarity
                norms = np.linalg.norm(sample_embeddings_np, axis=1, keepdims=True)
                normalized_embeddings = sample_embeddings_np / norms
                
                # Calculate pairwise similarities
                similarities = np.dot(normalized_embeddings, normalized_embeddings.T)
                
                # Convert to distances
                distances = 1 - similarities
                
                # Calculate diversity metrics
                diversity_scores[name] = {
                    "mean_distance": float(np.mean(distances)),
                    "min_distance": float(np.min(distances[np.triu_indices_from(distances, k=1)])) if len(distances) > 1 else 0,
                    "max_distance": float(np.max(distances))
                }
            
            comparison["metrics"]["diversity"] = diversity_scores
        
        # Calculate coverage (if qrels dataset is available)
        if "coverage" in evaluation_metrics and self.qrels_dataset is not None:
            coverage_scores = {}
            
            # Build relevance judgements
            _, _, relevance_docs_by_query = SearchEvaluationUtils.build_qrels_dicts(self.qrels_dataset)
            
            for name, result in sample_results.items():
                sample_ids_set = set(result["sample_ids"])
                
                # Calculate coverage of relevant documents
                covered_relevant = 0
                total_relevant = 0
                
                for query_id, relevant_docs in relevance_docs_by_query.items():
                    intersection = relevant_docs.intersection(sample_ids_set)
                    covered_relevant += len(intersection)
                    total_relevant += len(relevant_docs)
                
                # Calculate coverage score
                coverage_score = covered_relevant / total_relevant if total_relevant > 0 else 0
                
                coverage_scores[name] = {
                    "covered_relevant": covered_relevant,
                    "total_relevant": total_relevant,
                    "coverage_score": coverage_score
                }
            
            comparison["metrics"]["coverage"] = coverage_scores
        
        return comparison
    
    def save_samples(
        self,
        samples: Dict[str, Dict],
        output_dir: str = "results/samples",
        format: str = "json"
    ) -> Dict[str, str]:
        """
        Save samples to disk
        
        Args:
            samples: Dictionary mapping names to sampling results
            output_dir: Directory to save results
            format: Output format ('json', 'pickle', or 'both')
            
        Returns:
            Dictionary mapping names to file paths
        """
        logger.info(f"Saving samples to {output_dir}...")
        
        # Create output directory if it doesn't exist
        os.makedirs(output_dir, exist_ok=True)
        
        saved_paths = {}
        
        for name, result in samples.items():
            # Create a filename-safe version of the name
            safe_name = name.replace(" ", "_").lower()
            
            # Create subdirectory for this sample
            sample_dir = os.path.join(output_dir, safe_name)
            os.makedirs(sample_dir, exist_ok=True)
            
            # Save metadata
            metadata = {
                "name": name,
                "method": result["method"].value if isinstance(result["method"], Enum) else result["method"],
                "config": {k: (v.value if isinstance(v, Enum) else v) 
                          for k, v in result["config"].items()},
                "total_docs": result["total_docs"],
                "sampled_docs": result["sampled_docs"],
                "sampling_rate": result["sampling_rate"]
            }
            
            # Save IDs
            ids_path = os.path.join(sample_dir, "sample_ids.txt")
            with open(ids_path, "w") as f:
                for doc_id in result["sample_ids"]:
                    f.write(f"{doc_id}\n")
            
            # Save documents
            docs_path = os.path.join(sample_dir, "sample_documents.txt")
            with open(docs_path, "w") as f:
                for i, (doc_id, text) in enumerate(zip(result["sample_ids"], result["sample_texts"])):
                    f.write(f"--- Document {i+1} (ID: {doc_id}) ---\n")
                    f.write(f"{text}\n\n")
            
            # Save in requested format(s)
            if format.lower() in ["json", "both"]:
                import json
                
                # Create a JSON-serializable version
                serializable_result = {
                    "name": name,
                    "method": result["method"].value if isinstance(result["method"], Enum) else result["method"],
                    "config": {k: (v.value if isinstance(v, Enum) else v) 
                              for k, v in result["config"].items()},
                    "total_docs": result["total_docs"],
                    "sampled_docs": result["sampled_docs"],
                    "sampling_rate": result["sampling_rate"],
                    "sample_ids": result["sample_ids"]
                }
                
                json_path = os.path.join(sample_dir, "metadata.json")
                with open(json_path, "w") as f:
                    json.dump(serializable_result, f, indent=2)
            
            if format.lower() in ["pickle", "both"]:
                pickle_path = os.path.join(sample_dir, "full_result.pkl")
                with open(pickle_path, "wb") as f:
                    pickle.dump(result, f)
            
            saved_paths[name] = sample_dir
        
        return saved_paths


def main():
    """Main function to demonstrate sampling functionality"""
    from datasets import load_dataset
    
    # Define constants
    CACHE_DIR = "cache"
    LOG_LEVEL = 'INFO'
    OUTPUT_DIR = "results/samples"
    SAMPLE_SIZE = 10000  # Increased from 1000
    
    # Force flags - individual control for each module
    FORCE_REINDEX = False                      # For BM25/SBERT indices (search.py)
    FORCE_REGENERATE_KEYWORDS = False          # For KeyBERT extraction (keyword_extraction.py)
    FORCE_REGENERATE_EXPANSION = False         # For query expansion (query_expansion.py)
    FORCE_REGENERATE_SAMPLING = False          # For sampling method results (sampling.py)
    FORCE_RECOMPUTE_CLUSTERING = False         # For clustering specifically (sampling.py)
    FORCE_REGENERATE_SOURCE = False            # For source docs in clustering (sampling.py)
    
    # Configure logging
    logging.basicConfig(
        level=getattr(logging, LOG_LEVEL),
        format='%(asctime)s - %(name)s - %(levelname)s - %(message)s'
    )
    
    # Load datasets
    logger.info("Loading datasets...")
    corpus_dataset = load_dataset("BeIR/trec-covid", "corpus")["corpus"]
    queries_dataset = load_dataset("BeIR/trec-covid", "queries")["queries"]
    qrels_dataset = load_dataset("BeIR/trec-covid-qrels", split="test")
    logger.info(f"Loaded {len(corpus_dataset)} documents, {len(queries_dataset)} queries, {len(qrels_dataset)} relevance judgments")
    
    # Initialize sampler - pass force_reindex for underlying indices
    logger.info("Initializing sampler...")
    sampler = Sampler(
        corpus_dataset=corpus_dataset,
        queries_dataset=queries_dataset,
        qrels_dataset=qrels_dataset,
        cache_dir=CACHE_DIR,
        embedding_model_name="all-mpnet-base-v2",
        cross_encoder_model_name="cross-encoder/ms-marco-MiniLM-L-6-v2",
        random_seed=42
    )
    
    # Force reindex if needed - call internal method to rebuild indices
    if FORCE_REINDEX:
        logger.info("Force reindexing enabled - rebuilding indices...")
        sampler._initialize_indices_and_models(force_reindex=True)
    
    # Define multiple sampling configurations with all methods
    configs = [
        {
            "name": "Random Sample",
            "method": SamplingMethod.RANDOM,
            "sample_size": SAMPLE_SIZE
        },
        {
            "name": "Uniform Sample",
            "method": SamplingMethod.UNIFORM,
            "sample_size": SAMPLE_SIZE
        },
        {
            "name": "Retrieval Sample",
            "method": SamplingMethod.RETRIEVAL,
            "sample_size": SAMPLE_SIZE,
            "retrieval_method": RetrievalMethod.HYBRID,
            "hybrid_strategy": HybridStrategy.SIMPLE_SUM,
            "top_k": SAMPLE_SIZE,
            "use_mmr": False,
            "use_cross_encoder": False
        },
        {
            "name": "Query Expansion Sample",
            "method": SamplingMethod.QUERY_EXPANSION,
            "sample_size": SAMPLE_SIZE,
            "expansion_method": QueryExpansionMethod.KEYBERT,
            "combination_strategy": QueryCombinationStrategy.WEIGHTED_RRF,
            "num_keywords": 5,
            "retrieval_method": RetrievalMethod.HYBRID,
            "top_k": SAMPLE_SIZE
        },
        {
            "name": "Clustering (Full Dataset)",
            "method": SamplingMethod.CLUSTERING,
            "sample_size": SAMPLE_SIZE,
            "source_method": SamplingMethod.FULL_DATASET,
            "dim_reduction_method": DimensionReductionMethod.UMAP,
            "n_components": 50,
<<<<<<< HEAD
            "clustering_method": ClusteringMethod.HDBSCAN,
            "rep_selection_method": RepresentativeSelectionMethod.CENTROID
=======
            "clustering_method": ClusteringMethod.KMEANS,
            "rep_selection_method": RepresentativeSelectionMethod.CENTROID,
            "batch_size": 2000,
            "max_iter": 50,
            "n_init": 2
>>>>>>> 2e1a8586
        },
        {
            "name": "Clustering (Retrieval)",
            "method": SamplingMethod.CLUSTERING,
            "sample_size": SAMPLE_SIZE,
            "source_method": SamplingMethod.RETRIEVAL,
            "source_config": {
                "sample_size": SAMPLE_SIZE * 5,  # Retrieval multiplier for clustering
                "retrieval_method": RetrievalMethod.HYBRID,
                "hybrid_strategy": HybridStrategy.SIMPLE_SUM,
                "top_k": SAMPLE_SIZE * 5,
                "use_mmr": False,
                "use_cross_encoder": False
            },
            "dim_reduction_method": DimensionReductionMethod.UMAP,
            "n_components": 50,
            "clustering_method": ClusteringMethod.KMEANS,
            "rep_selection_method": RepresentativeSelectionMethod.CENTROID,
            "batch_size": 2000,
            "max_iter": 50,
            "n_init": 2
        },
        {
            "name": "Query Expansion + Clustering",
            "method": SamplingMethod.CLUSTERING,
            "sample_size": SAMPLE_SIZE,
            "source_method": SamplingMethod.QUERY_EXPANSION,
            "source_config": {
                "sample_size": SAMPLE_SIZE * 3,  # Multiplier for clustering
                "expansion_method": QueryExpansionMethod.KEYBERT,
                "combination_strategy": QueryCombinationStrategy.WEIGHTED_RRF,
                "num_keywords": 5,
                "retrieval_method": RetrievalMethod.HYBRID,
                "top_k": SAMPLE_SIZE * 3
            },
            "dim_reduction_method": DimensionReductionMethod.UMAP,
            "n_components": 50,
<<<<<<< HEAD
            "clustering_method": ClusteringMethod.HDBSCAN,
            "rep_selection_method": RepresentativeSelectionMethod.CENTROID
=======
            "clustering_method": ClusteringMethod.KMEANS,
            "rep_selection_method": RepresentativeSelectionMethod.CENTROID,
            "batch_size": 2000,
            "max_iter": 50,
            "n_init": 2
>>>>>>> 2e1a8586
        }
    ]
    
    # Run all sampling configurations with proper force flag passing
    logger.info("Running all sampling configurations...")
    all_samples = {}
    
    for config in configs:
        config_name = config.get("name", f"config_{len(all_samples)}")
        method = config.get("method", SamplingMethod.RANDOM)
        
        logger.info(f"Processing {config_name} with method {method}...")
        
        try:
            if method == SamplingMethod.RANDOM:
                result = sampler.sample_random(
                    sample_size=config.get("sample_size", SAMPLE_SIZE)
                )
            
            elif method == SamplingMethod.UNIFORM:
                result = sampler.sample_uniform(
                    sample_size=config.get("sample_size", SAMPLE_SIZE)
                )
            
            elif method == SamplingMethod.RETRIEVAL:
                result = sampler.sample_retrieval(
                    sample_size=config.get("sample_size", SAMPLE_SIZE),
                    retrieval_method=config.get("retrieval_method", RetrievalMethod.HYBRID),
                    hybrid_strategy=config.get("hybrid_strategy", HybridStrategy.SIMPLE_SUM),
                    top_k=config.get("top_k", SAMPLE_SIZE),
                    use_mmr=config.get("use_mmr", False),
                    use_cross_encoder=config.get("use_cross_encoder", False),
                    mmr_lambda=config.get("mmr_lambda", 0.5),
                    force_regenerate=FORCE_REGENERATE_SAMPLING
                )
            
            elif method == SamplingMethod.QUERY_EXPANSION:
                result = sampler.sample_query_expansion(
                    sample_size=config.get("sample_size", SAMPLE_SIZE),
                    expansion_method=config.get("expansion_method", QueryExpansionMethod.KEYBERT),
                    combination_strategy=config.get("combination_strategy", QueryCombinationStrategy.WEIGHTED_RRF),
                    num_keywords=config.get("num_keywords", 5),
                    retrieval_method=config.get("retrieval_method", RetrievalMethod.HYBRID),
                    hybrid_strategy=config.get("hybrid_strategy", HybridStrategy.SIMPLE_SUM),
                    top_k=config.get("top_k", SAMPLE_SIZE),
                    use_mmr=config.get("use_mmr", False),
                    use_cross_encoder=config.get("use_cross_encoder", False),
                    original_query_weight=config.get("original_query_weight", 0.7),
                    force_regenerate=FORCE_REGENERATE_SAMPLING,
                    force_regenerate_keywords=FORCE_REGENERATE_KEYWORDS
                )
            
            elif method == SamplingMethod.CLUSTERING:
                result = sampler.sample_clustering(
                    sample_size=config.get("sample_size", SAMPLE_SIZE),
                    source_method=config.get("source_method", SamplingMethod.FULL_DATASET),
                    source_config=config.get("source_config"),
                    dim_reduction_method=config.get("dim_reduction_method", DimensionReductionMethod.UMAP),
                    n_components=config.get("n_components", 50),
                    clustering_method=config.get("clustering_method", ClusteringMethod.KMEANS),
                    rep_selection_method=config.get("rep_selection_method", RepresentativeSelectionMethod.CENTROID),
                    n_per_cluster=config.get("n_per_cluster", 1),
                    min_cluster_size=config.get("min_cluster_size", 5),
                    batch_size=config.get("batch_size", 1000),
                    max_iter=config.get("max_iter", 100),
                    n_init=config.get("n_init", 3),
                    max_no_improvement=config.get("max_no_improvement", 10),
                    reassignment_ratio=config.get("reassignment_ratio", 0.01),
                    force_recompute=FORCE_RECOMPUTE_CLUSTERING,
                    force_source_regenerate=FORCE_REGENERATE_SOURCE
                )
            
            else:
                raise ValueError(f"Unknown sampling method: {method}")
            
            all_samples[config_name] = result
            logger.info(f"Successfully processed {config_name}: {result['sampled_docs']} documents sampled")
            
        except Exception as e:
            logger.error(f"Error processing {config_name}: {str(e)}")
            continue
    
    # Compare samples
    logger.info("Comparing samples...")
    comparison = sampler.compare_samples(
        all_samples,
        evaluation_metrics=["diversity", "coverage", "overlap"]
    )
    
    # Print results summary
    logger.info("\n===== SAMPLING RESULTS SUMMARY =====")
    logger.info(f"{'Method':<40} {'Size':<10} {'Coverage':<10} {'Diversity':<10}")
    logger.info("-" * 70)
    
    for name, result in all_samples.items():
        size = result["sampled_docs"]
        
        # Get coverage score if available
        coverage = comparison.get("metrics", {}).get("coverage", {}).get(name, {}).get("coverage_score", 0)
        
        # Get diversity score if available
        diversity = comparison.get("metrics", {}).get("diversity", {}).get(name, {}).get("mean_distance", 0)
        
        logger.info(f"{name:<40} {size:<10} {coverage:.4f}     {diversity:.4f}")
    
    # Save samples
    logger.info("Saving samples...")
    saved_paths = sampler.save_samples(all_samples, output_dir=OUTPUT_DIR)
    
    logger.info(f"Samples saved to {OUTPUT_DIR}")
    
    return all_samples, comparison


# Execute main function if called directly
if __name__ == "__main__":
    main()<|MERGE_RESOLUTION|>--- conflicted
+++ resolved
@@ -1495,16 +1495,11 @@
             "source_method": SamplingMethod.FULL_DATASET,
             "dim_reduction_method": DimensionReductionMethod.UMAP,
             "n_components": 50,
-<<<<<<< HEAD
-            "clustering_method": ClusteringMethod.HDBSCAN,
-            "rep_selection_method": RepresentativeSelectionMethod.CENTROID
-=======
             "clustering_method": ClusteringMethod.KMEANS,
             "rep_selection_method": RepresentativeSelectionMethod.CENTROID,
             "batch_size": 2000,
             "max_iter": 50,
             "n_init": 2
->>>>>>> 2e1a8586
         },
         {
             "name": "Clustering (Retrieval)",
@@ -1542,16 +1537,11 @@
             },
             "dim_reduction_method": DimensionReductionMethod.UMAP,
             "n_components": 50,
-<<<<<<< HEAD
-            "clustering_method": ClusteringMethod.HDBSCAN,
-            "rep_selection_method": RepresentativeSelectionMethod.CENTROID
-=======
             "clustering_method": ClusteringMethod.KMEANS,
             "rep_selection_method": RepresentativeSelectionMethod.CENTROID,
             "batch_size": 2000,
             "max_iter": 50,
             "n_init": 2
->>>>>>> 2e1a8586
         }
     ]
     
