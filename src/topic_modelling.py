# topic_modeling.py
import os
import logging
import pickle
import numpy as np
import pandas as pd
from typing import List, Dict, Tuple, Union, Optional, Any
from enum import Enum
from tqdm import tqdm
import torch
from bertopic import BERTopic
from bertopic.representation import MaximalMarginalRelevance
from bertopic.vectorizers import ClassTfidfTransformer
from sklearn.feature_extraction.text import CountVectorizer
from sentence_transformers import SentenceTransformer
from umap import UMAP
from datasets import load_dataset

# Import from other modules
from sampling import (
    Sampler, 
    SamplingMethod,
    DimensionReductionMethod,
    ClusteringMethod,
    RepresentativeSelectionMethod
)
from search import (
    TextPreprocessor, 
    IndexManager,
    SearchEngine,
    RetrievalMethod,
    HybridStrategy
)
from query_expansion import (
    QueryExpander, 
    QueryExpansionMethod, 
    QueryCombinationStrategy
)

# Configure logging
logging.basicConfig(
    level=logging.INFO,
    format='%(asctime)s - %(name)s - %(levelname)s - %(message)s'
)
logger = logging.getLogger(__name__)

class TopicModelingMethod(str, Enum):
    """Enum for topic modeling document sampling methods"""
    DIRECT_RETRIEVAL = "direct_retrieval"
    QUERY_EXPANSION = "query_expansion"
    CLUSTER_AFTER_RETRIEVAL = "cluster_after_retrieval"
    CLUSTER_AFTER_EXPANSION = "cluster_after_expansion"
    FULL_DATASET = "full_dataset"
    UNIFORM_SAMPLING = "uniform_sampling"

class TopicModeler:
    """Class for topic modeling using various document sampling strategies"""
    
    def __init__(
        self,
        corpus_dataset,
        queries_dataset=None,
        qrels_dataset=None,
        embedding_model_name: str = "all-mpnet-base-v2",
        cache_dir: str = "cache/topic_modeling",
        random_seed: int = 42,
        device: Optional[str] = None
    ):
        """
        Initialize the topic modeler
        
        Args:
            corpus_dataset: Dataset containing corpus documents
            queries_dataset: Dataset containing queries (optional, needed for query-based methods)
            qrels_dataset: Dataset containing relevance judgments (optional)
            embedding_model_name: Name of the embedding model to use
            cache_dir: Directory for caching results
            random_seed: Random seed for reproducibility
            device: Device to use for embeddings (None for auto-selection)
        """
        self.corpus_dataset = corpus_dataset
        self.queries_dataset = queries_dataset
        self.qrels_dataset = qrels_dataset
        self.embedding_model_name = embedding_model_name
        self.cache_dir = cache_dir
        self.random_seed = random_seed
        
        # Create cache directory if it doesn't exist
        os.makedirs(cache_dir, exist_ok=True)
        
        # Determine device
        if device is None:
            self.device = 'cuda' if torch.cuda.is_available() else 'mps' if torch.backends.mps.is_available() else 'cpu'
        else:
            self.device = device
        
        logger.info(f"Using device: {self.device}")
        
        # Initialize embedding model
        self.embedding_model = SentenceTransformer(embedding_model_name, device=self.device)
        
        # Initialize preprocessor and index manager
        self.preprocessor = TextPreprocessor()
        self.index_manager = IndexManager(self.preprocessor)
        
        # Initialize sampler
        self.sampler = Sampler(
            corpus_dataset=corpus_dataset,
            queries_dataset=queries_dataset,
            qrels_dataset=qrels_dataset,
            preprocessor=self.preprocessor,
            index_manager=self.index_manager,
            cache_dir=cache_dir,
            embedding_model_name=embedding_model_name,
            random_seed=random_seed
        )
        
        # Initialize query expander
        self.query_expander = QueryExpander(
            preprocessor=self.preprocessor,
            index_manager=self.index_manager,
            cache_dir=cache_dir,
            sbert_model_name=embedding_model_name
        )
        
        # Initialize search indices if needed
        self._initialize_indices()
    
    def _initialize_indices(self):
        """Initialize search indices"""
        # Build BM25 index
        self.bm25, self.corpus_texts, self.corpus_ids = self.index_manager.build_bm25_index(
            self.corpus_dataset,
            cache_path=os.path.join(self.cache_dir, "bm25_index.pkl"),
            force_reindex=False
        )
        
        # Build SBERT index
        self.sbert_model, self.doc_embeddings = self.index_manager.build_sbert_index(
            self.corpus_texts,
            model_name=self.embedding_model_name,
            batch_size=64,
            cache_path=os.path.join(self.cache_dir, "sbert_index.pt"),
            force_reindex=False
        )
        
        # Initialize search engine
        self.search_engine = SearchEngine(
            preprocessor=self.preprocessor,
            bm25=self.bm25,
            corpus_texts=self.corpus_texts,
            corpus_ids=self.corpus_ids,
            sbert_model=self.sbert_model,
            doc_embeddings=self.doc_embeddings
        )
    
    def _get_cache_path(
        self, 
        prefix: str,
        method: str,
        config: Dict[str, Any]
    ) -> str:
        """
        Generate a cache path based on prefix and configuration
        
        Args:
            prefix: Prefix for the cache file
            method: Method name
            config: Configuration dictionary
            
        Returns:
            Cache file path
        """
        # Create a string representation of key config parameters
        config_str = "_".join([f"{k}={v}" for k, v in sorted(config.items()) 
                             if isinstance(v, (str, int, float, bool))
                             and k in ['sample_size', 'min_cluster_size', 'n_components', 
                                      'mmr_diversity', 'use_guided', 'top_k']])
        
        # Create the filename
        filename = f"{prefix}_{method}_{config_str}.pkl"
        
        return os.path.join(self.cache_dir, filename)
    
    def sample_documents(
        self,
        method: TopicModelingMethod,
        query_id: Optional[str] = None,
        query_text: Optional[str] = None,
        sample_size: int = 1000,
        retrieval_config: Optional[Dict[str, Any]] = None,
        expansion_config: Optional[Dict[str, Any]] = None,
        clustering_config: Optional[Dict[str, Any]] = None,
        force_recompute: bool = False
    ) -> Dict:
        """
        Sample documents using the specified method
        
        Args:
            method: Document sampling method
            query_id: ID of the query (for query-based methods)
            query_text: Text of the query (for query-based methods)
            sample_size: Number of documents to sample
            retrieval_config: Configuration for retrieval-based methods
            expansion_config: Configuration for query expansion
            clustering_config: Configuration for clustering-based methods
            force_recompute: Whether to force recomputation
            
        Returns:
            Dictionary with sampled documents
        """
        # Default configurations
        default_retrieval_config = {
            "retrieval_method": RetrievalMethod.HYBRID,
            "hybrid_strategy": HybridStrategy.SIMPLE_SUM,
            "top_k": sample_size,
            "use_mmr": False,
            "mmr_lambda": 0.5,
            "use_cross_encoder": False
        }
        
        default_expansion_config = {
            "expansion_method": QueryExpansionMethod.KEYBERT,
            "combination_strategy": QueryCombinationStrategy.WEIGHTED_RRF,
            "num_keywords": 5,
            "original_query_weight": 0.7
        }
        
        default_clustering_config = {
            "dim_reduction_method": DimensionReductionMethod.UMAP,
            "n_components": 50,
            "clustering_method": ClusteringMethod.KMEANS,  # Now uses Mini-Batch KMeans
            "rep_selection_method": RepresentativeSelectionMethod.CENTROID,
            "n_per_cluster": 1,
            "min_cluster_size": 5,
            # Mini-Batch KMeans specific parameters
            "batch_size": 1000,
            "max_iter": 100,
            "n_init": 3,
            "max_no_improvement": 10,
            "reassignment_ratio": 0.01
        }
        
        # Merge with provided configurations
        if retrieval_config:
            default_retrieval_config.update(retrieval_config)
        retrieval_config = default_retrieval_config
        
        if expansion_config:
            default_expansion_config.update(expansion_config)
        expansion_config = default_expansion_config
        
        if clustering_config:
            default_clustering_config.update(clustering_config)
        clustering_config = default_clustering_config
        
        # Generate cache path
        cache_key = f"{method.value}"
        if query_id:
            cache_key = f"query_{query_id}_{cache_key}"
        
        config = {
            "method": method.value,
            "sample_size": sample_size
        }
        
        if method in [TopicModelingMethod.DIRECT_RETRIEVAL, TopicModelingMethod.QUERY_EXPANSION,
                     TopicModelingMethod.CLUSTER_AFTER_RETRIEVAL, TopicModelingMethod.CLUSTER_AFTER_EXPANSION]:
            config.update({
                "retrieval_method": retrieval_config["retrieval_method"].value 
                    if isinstance(retrieval_config["retrieval_method"], Enum) else retrieval_config["retrieval_method"],
                "hybrid_strategy": retrieval_config["hybrid_strategy"].value
                    if isinstance(retrieval_config["hybrid_strategy"], Enum) else retrieval_config["hybrid_strategy"],
                "top_k": retrieval_config["top_k"],
                "use_mmr": retrieval_config["use_mmr"],
                "use_cross_encoder": retrieval_config["use_cross_encoder"]
            })
        
        if method in [TopicModelingMethod.QUERY_EXPANSION, TopicModelingMethod.CLUSTER_AFTER_EXPANSION]:
            config.update({
                "expansion_method": expansion_config["expansion_method"].value
                    if isinstance(expansion_config["expansion_method"], Enum) else expansion_config["expansion_method"],
                "combination_strategy": expansion_config["combination_strategy"].value
                    if isinstance(expansion_config["combination_strategy"], Enum) else expansion_config["combination_strategy"],
                "num_keywords": expansion_config["num_keywords"],
                "original_query_weight": expansion_config["original_query_weight"]
            })
        
        if method in [TopicModelingMethod.CLUSTER_AFTER_RETRIEVAL, TopicModelingMethod.CLUSTER_AFTER_EXPANSION]:
            config.update({
                "dim_reduction_method": clustering_config["dim_reduction_method"].value
                    if isinstance(clustering_config["dim_reduction_method"], Enum) else clustering_config["dim_reduction_method"],
                "n_components": clustering_config["n_components"],
                "clustering_method": clustering_config["clustering_method"].value
                    if isinstance(clustering_config["clustering_method"], Enum) else clustering_config["clustering_method"],
                "rep_selection_method": clustering_config["rep_selection_method"].value
                    if isinstance(clustering_config["rep_selection_method"], Enum) else clustering_config["rep_selection_method"],
                "min_cluster_size": clustering_config["min_cluster_size"]
            })
        
        cache_path = self._get_cache_path("sample", cache_key, config)
        
        # Check cache
        if not force_recompute and os.path.exists(cache_path):
            logger.info(f"Loading sampled documents from cache: {cache_path}")
            with open(cache_path, "rb") as f:
                return pickle.load(f)
        
        # Handle query-based validation
        if method in [TopicModelingMethod.DIRECT_RETRIEVAL, TopicModelingMethod.QUERY_EXPANSION, 
                     TopicModelingMethod.CLUSTER_AFTER_RETRIEVAL, TopicModelingMethod.CLUSTER_AFTER_EXPANSION]:
            if query_id is None or query_text is None:
                raise ValueError("query_id and query_text must be provided for query-based methods")
        
        logger.info(f"Sampling documents with method: {method.value}")
        
        # Sample using the specified method
        if method == TopicModelingMethod.DIRECT_RETRIEVAL:
            # Direct retrieval
            result = self.sampler.sample_retrieval(
                sample_size=sample_size,
                retrieval_method=retrieval_config["retrieval_method"],
                hybrid_strategy=retrieval_config["hybrid_strategy"],
                top_k=retrieval_config["top_k"],
                use_mmr=retrieval_config["use_mmr"],
                use_cross_encoder=retrieval_config["use_cross_encoder"],
                mmr_lambda=retrieval_config["mmr_lambda"],
                force_regenerate=force_recompute
            )
            
        elif method == TopicModelingMethod.QUERY_EXPANSION:
            # Query expansion
            result = self.sampler.sample_query_expansion(
                sample_size=sample_size,
                expansion_method=expansion_config["expansion_method"],
                combination_strategy=expansion_config["combination_strategy"],
                num_keywords=expansion_config["num_keywords"],
                retrieval_method=retrieval_config["retrieval_method"],
                hybrid_strategy=retrieval_config["hybrid_strategy"],
                top_k=retrieval_config["top_k"],
                use_mmr=retrieval_config["use_mmr"],
                use_cross_encoder=retrieval_config["use_cross_encoder"],
                original_query_weight=expansion_config["original_query_weight"],
                force_regenerate=force_recompute
            )
            
        elif method == TopicModelingMethod.CLUSTER_AFTER_RETRIEVAL:
            # Cluster after retrieval
            source_config = {
                "sample_size": retrieval_config["top_k"],
                "retrieval_method": retrieval_config["retrieval_method"],
                "hybrid_strategy": retrieval_config["hybrid_strategy"],
                "top_k": retrieval_config["top_k"],
                "use_mmr": retrieval_config["use_mmr"],
                "use_cross_encoder": retrieval_config["use_cross_encoder"]
            }
            
            result = self.sampler.sample_clustering(
                sample_size=sample_size,
                source_method=SamplingMethod.RETRIEVAL,
                source_config=source_config,
                dim_reduction_method=clustering_config["dim_reduction_method"],
                n_components=clustering_config["n_components"],
                clustering_method=clustering_config["clustering_method"],
                rep_selection_method=clustering_config["rep_selection_method"],
                n_per_cluster=clustering_config["n_per_cluster"],
                min_cluster_size=clustering_config["min_cluster_size"],
                batch_size=clustering_config.get("batch_size", 1000),
                max_iter=clustering_config.get("max_iter", 100),
                n_init=clustering_config.get("n_init", 3),
                max_no_improvement=clustering_config.get("max_no_improvement", 10),
                reassignment_ratio=clustering_config.get("reassignment_ratio", 0.01),
                force_recompute=force_recompute
            )
            
        elif method == TopicModelingMethod.CLUSTER_AFTER_EXPANSION:
            # Cluster after query expansion
            source_config = {
                "sample_size": retrieval_config["top_k"],
                "expansion_method": expansion_config["expansion_method"],
                "combination_strategy": expansion_config["combination_strategy"],
                "num_keywords": expansion_config["num_keywords"],
                "retrieval_method": retrieval_config["retrieval_method"],
                "hybrid_strategy": retrieval_config["hybrid_strategy"],
                "top_k": retrieval_config["top_k"],
                "use_mmr": retrieval_config["use_mmr"],
                "use_cross_encoder": retrieval_config["use_cross_encoder"]
            }
            
            result = self.sampler.sample_clustering(
                sample_size=sample_size,
                source_method=SamplingMethod.QUERY_EXPANSION,
                source_config=source_config,
                dim_reduction_method=clustering_config["dim_reduction_method"],
                n_components=clustering_config["n_components"],
                clustering_method=clustering_config["clustering_method"],
                rep_selection_method=clustering_config["rep_selection_method"],
                n_per_cluster=clustering_config["n_per_cluster"],
                min_cluster_size=clustering_config["min_cluster_size"],
                force_recompute=force_recompute
            )
            
        elif method == TopicModelingMethod.FULL_DATASET:
            # Full dataset
            result = self.sampler.sample_full_dataset()
            
        elif method == TopicModelingMethod.UNIFORM_SAMPLING:
            # Uniform sampling
            result = self.sampler.sample_uniform(sample_size=sample_size)
            
        else:
            raise ValueError(f"Unsupported method: {method}")
        
        # Add query information if applicable
        if query_id is not None and query_text is not None:
            result["query_id"] = query_id
            result["query_text"] = query_text
        
        # Cache result
        logger.info(f"Caching sampled documents to: {cache_path}")
        os.makedirs(os.path.dirname(cache_path), exist_ok=True)
        with open(cache_path, "wb") as f:
            pickle.dump(result, f)
        
        return result
    
    def run_bertopic(
        self,
        documents: List[str],
        method_name: str,
        query_id: Optional[str] = None,
        query_text: Optional[str] = None,
        n_components: int = 5,
        n_neighbors: int = 15,
        min_dist: float = 0.0,
        metric: str = 'cosine',
        min_cluster_size: int = 10,
        min_samples: Optional[int] = None,
        mmr_diversity: float = 0.3,
        nr_topics: Optional[int] = None,
        use_guided: bool = True,
        hierarchical_topics: bool = False,
        reduce_frequent_words: bool = True,
        stop_words: str = 'english',
        verbose: bool = False,
        force_recompute: bool = False,
        use_svd: bool = True,
        max_documents: Optional[int] = None  # Changed to Optional, None means no limit
    ) -> Dict:
        """
        Run BERTopic on a set of documents
        
        Args:
            documents: List of document texts
            method_name: Method name for caching
            query_id: ID of the query (optional)
            query_text: Text of the query (optional, used for guided topic modeling)
            n_components: Number of components for UMAP
            n_neighbors: Number of neighbors for UMAP
            min_dist: Minimum distance for UMAP
            metric: Metric for UMAP
            min_cluster_size: Minimum cluster size for HDBSCAN
            min_samples: Minimum samples for HDBSCAN
            mmr_diversity: Diversity for MaximalMarginalRelevance
            nr_topics: Number of topics (None for auto)
            use_guided: Whether to use guided topic modeling
            hierarchical_topics: Whether to compute hierarchical topics
            reduce_frequent_words: Whether to reduce frequent words
            stop_words: Stop words for vectorizer
            verbose: Whether to show verbose output
            force_recompute: Whether to force recomputation
            use_svd: Whether to use SVD instead of UMAP (faster)
            max_documents: Maximum number of documents to process (None for no limit)
            
        Returns:
            Dictionary with topic modeling results
        """
        # Create config for cache path
        config = {
            "n_components": n_components,
            "n_neighbors": n_neighbors,
            "min_dist": min_dist,
            "metric": metric,
            "min_cluster_size": min_cluster_size,
            "min_samples": min_samples if min_samples is not None else (min_cluster_size // 2),
            "mmr_diversity": mmr_diversity,
            "use_guided": use_guided,
            "nr_topics": nr_topics,
            "hierarchical_topics": hierarchical_topics,
            "reduce_frequent_words": reduce_frequent_words,
            "use_svd": use_svd
        }
        
        # Generate cache path
        cache_prefix = f"topic_model"
        if query_id:
            cache_prefix = f"{cache_prefix}_query_{query_id}"
        
        cache_path = self._get_cache_path(cache_prefix, method_name, config)
        
        # Check cache
        if not force_recompute and os.path.exists(cache_path):
            logger.info(f"Loading topic model results from cache: {cache_path}")
            with open(cache_path, "rb") as f:
                return pickle.load(f)
        
        # Ensure we have enough documents to work with
        if len(documents) == 0:
            logger.error("No documents provided for topic modeling")
            raise ValueError("No documents provided for topic modeling")
        
        # Only limit documents if max_documents is explicitly set
        if max_documents is not None and len(documents) > max_documents:
            logger.warning(f"Limiting to {max_documents} documents out of {len(documents)}")
            # Sample systematically rather than randomly to ensure diversity
            step = len(documents) // max_documents
            documents = documents[::step][:max_documents]
        else:
            logger.info(f"Using full dataset with {len(documents)} documents")
        
        logger.info(f"Running BERTopic on {len(documents)} documents with method: {method_name}")
        
        # Force matplotlib to use non-interactive backend
        import matplotlib
        matplotlib.use('Agg')
        
        # Prepare dimensionality reduction model
        if use_svd:
            # Use TruncatedSVD (much faster than UMAP)
            from sklearn.decomposition import TruncatedSVD
            svd_components = min(min(100, len(documents) - 1), 50)  # Ensure we don't exceed document count-1
            logger.info(f"Using TruncatedSVD with {svd_components} components")
            dimensionality_reduction = TruncatedSVD(n_components=svd_components, random_state=self.random_seed)
        else:
            # Use UMAP (slower but potentially better quality)
            try:
                from umap import UMAP
                umap_model = UMAP(
                    n_components=min(n_components, len(documents) - 1),  # Ensure n_components doesn't exceed docs-1
                    n_neighbors=min(n_neighbors, len(documents) - 1),  # Ensure n_neighbors doesn't exceed docs-1
                    min_dist=min_dist,
                    metric=metric,
                    random_state=self.random_seed
                )
                dimensionality_reduction = umap_model
            except ImportError:
                logger.warning("UMAP not available, falling back to SVD")
                from sklearn.decomposition import TruncatedSVD
                svd_components = min(min(100, len(documents) - 1), 50)
                dimensionality_reduction = TruncatedSVD(n_components=svd_components, random_state=self.random_seed)
        
        # Prepare seed topic list if using guided topic modeling and query text is provided
        seed_topic_list = None
        if use_guided and query_text:
            seed_topic_list = [[query_text]]
        
        # Prepare other components
        vectorizer_model = CountVectorizer(stop_words=stop_words)
        ctfidf_model = ClassTfidfTransformer(reduce_frequent_words=reduce_frequent_words)
        representation_model = MaximalMarginalRelevance(diversity=mmr_diversity)
        
        # Initialize BERTopic model
        topic_model = BERTopic(
            embedding_model=self.embedding_model,
            umap_model=dimensionality_reduction,
            hdbscan_model=None,  # Use default HDBSCAN
            vectorizer_model=vectorizer_model,
            ctfidf_model=ctfidf_model,
            representation_model=representation_model,
            min_topic_size=min_cluster_size,
            nr_topics=nr_topics,
            seed_topic_list=seed_topic_list,
            calculate_probabilities=True,
            verbose=verbose
        )
        
        # Encode documents in batches to reduce memory usage
        logger.info("Encoding documents...")
        document_embeddings = []
        documents_per_batch = 32
        
        for i in tqdm(range(0, len(documents), documents_per_batch)):
            batch = documents[i:i + documents_per_batch]
            try:
                batch_embeddings = self.embedding_model.encode(
                    batch, 
                    show_progress_bar=False,
                    convert_to_tensor=True,
                    device=self.device
                )
                # Move to CPU to save GPU memory
                document_embeddings.append(batch_embeddings.cpu().numpy())
            except Exception as e:
                logger.error(f"Error encoding batch {i}: {str(e)}")
                raise
        
        # Combine batches
        document_embeddings = np.vstack(document_embeddings)
        
        # Fit the model
        logger.info("Fitting BERTopic model...")
        try:
            topics, probs = topic_model.fit_transform(
                documents=documents,
                embeddings=document_embeddings
            )
        except Exception as e:
            logger.error(f"Error fitting BERTopic model: {str(e)}")
            raise
        
        # Handle case where probs might be None
        if probs is None:
            logger.warning("Probabilities are None, using dummy values")
            probs = np.zeros((len(documents), 1))
            
        # Get topic information
        topic_info = topic_model.get_topic_info()
        topic_words = {t: topic_model.get_topic(t) for t in set(topics) if t != -1}
        
        # Create document info dataframe with safer probability handling
        if len(probs.shape) > 1:
            # Multi-dimensional probabilities
            max_probs = probs.max(axis=1)
        else:
            # One-dimensional probabilities
            max_probs = probs
        
        document_info = pd.DataFrame({
            "Document": documents,
            "Topic": topics,
            "Probability": max_probs
        })
        
        # Generate visualizations with explicit sizes
        visualizations = {}
        try:
            import plotly.io as pio
            import plotly.graph_objects as go
            import plotly.express as px
            from plotly.subplots import make_subplots
            import io
            
            # Fix for "arrays used as indices must be of integer type" error
            # Create custom topic visualization instead of using BERTopic's visualize_topics
            if len(topic_info) > 0:
                # Get only valid topics (not -1 which is outliers)
                valid_topics = topic_info[topic_info["Topic"] >= 0]
                
                if len(valid_topics) > 0:
                    # Create a simple topics plot
                    fig = px.scatter(
                        x=range(len(valid_topics)), 
                        y=valid_topics["Count"],
                        text=valid_topics["Topic"],
                        size=valid_topics["Count"],
                        title="Topic Distribution"
                    )
                    fig.update_traces(textposition='top center')
                    
                    buf = io.BytesIO()
                    fig.write_image(buf, format='png', scale=2, width=1200, height=800)
                    buf.seek(0)
                    visualizations["topics"] = buf.getvalue()
            
            # Fix for "rows argument must be int greater than 0" error
            # Create custom barchart instead of using BERTopic's visualize_barchart
            if len(topic_info) > 0:
                valid_topics = topic_info[topic_info["Topic"] >= 0]
                
                if len(valid_topics) > 0:
                    # Sort by Count
                    valid_topics = valid_topics.sort_values("Count", ascending=False)
                    
                    # Take top 20 or fewer
                    top_n = min(20, len(valid_topics))
                    top_topics = valid_topics.head(top_n)
                    
                    # Create barchart
                    fig = px.bar(
                        top_topics,
                        x="Count",
                        y=top_topics["Topic"].astype(str),
                        orientation='h',
                        title="Top Topics by Document Count"
                    )
                    
                    buf = io.BytesIO()
                    fig.write_image(buf, format='png', scale=2, width=1200, height=800)
                    buf.seek(0)
                    visualizations["barchart"] = buf.getvalue()
            
        except Exception as e:
            # If Plotly fails, use Matplotlib as fallback
            try:
                import matplotlib.pyplot as plt
                import io
                
                if len(topic_info) > 0:
                    valid_topics = topic_info[topic_info["Topic"] >= 0]
                    
                    if len(valid_topics) > 0:
                        # Sort by Count
                        valid_topics = valid_topics.sort_values("Count", ascending=False)
                        
                        # Take top 20 or fewer
                        top_n = min(20, len(valid_topics))
                        top_topics = valid_topics.head(top_n)
                        
                        # Create barchart
                        plt.figure(figsize=(12, 8))
                        plt.barh(top_topics["Topic"].astype(str), top_topics["Count"])
                        plt.xlabel("Document Count")
                        plt.ylabel("Topic")
                        plt.title("Top Topics by Document Count")
                        
                        buf = io.BytesIO()
                        plt.savefig(buf, format='png', dpi=150, bbox_inches='tight')
                        buf.seek(0)
                        visualizations["barchart_matplotlib"] = buf.getvalue()
                        plt.close()
            except Exception:
                pass
        
        # Prepare result
        result = {
            "method": method_name,
            "config": config,
            "topic_model": topic_model,
            "topics": topics,
            "probabilities": probs,
            "topic_info": topic_info,
            "topic_words": topic_words,
            "document_info": document_info,
            "visualizations": visualizations,
            "num_documents": len(documents),
            "num_topics": len(topic_words)
        }
        
        # Add query information if provided
        if query_id:
            result["query_id"] = query_id
        
        if query_text:
            result["query_text"] = query_text
        
        # Cache result
        logger.info(f"Caching topic model results to: {cache_path}")
        os.makedirs(os.path.dirname(cache_path), exist_ok=True)
        with open(cache_path, "wb") as f:
            pickle.dump(result, f)
        
        return result
    
    def run_topic_modeling(
        self,
        method: TopicModelingMethod,
        query_id: Optional[str] = None,
        query_text: Optional[str] = None,
        sample_size: int = 1000,
        retrieval_config: Optional[Dict[str, Any]] = None,
        expansion_config: Optional[Dict[str, Any]] = None,
        clustering_config: Optional[Dict[str, Any]] = None,
        topic_model_config: Optional[Dict[str, Any]] = None,
        force_sample: bool = False,
        force_topic_model: bool = False
    ) -> Dict:
        """
        Run complete topic modeling pipeline - sample documents and run BERTopic
        
        Args:
            method: Document sampling method
            query_id: ID of the query (for query-based methods)
            query_text: Text of the query (for query-based methods)
            sample_size: Number of documents to sample
            retrieval_config: Configuration for retrieval-based methods
            expansion_config: Configuration for query expansion
            clustering_config: Configuration for clustering-based methods
            topic_model_config: Configuration for BERTopic
            force_sample: Whether to force recomputing document sampling
            force_topic_model: Whether to force recomputing topic modeling
            
        Returns:
            Dictionary with topic modeling results
        """
        # Default topic model configuration
        default_topic_model_config = {
            "n_components": 5,
            "n_neighbors": 15,
            "min_dist": 0.0,
            "metric": "cosine",
            "min_cluster_size": 10,
            "min_samples": None,
            "mmr_diversity": 0.3,
            "nr_topics": None,
            "use_guided": True,
            "hierarchical_topics": False,
            "reduce_frequent_words": True,
            "stop_words": "english",
            "verbose": True,
            "use_svd": True,  # Default to using SVD
            "max_documents": 10000  # Default max documents
        }
        
        # Merge with provided configuration
        if topic_model_config:
            default_topic_model_config.update(topic_model_config)
        topic_model_config = default_topic_model_config
        
        # Sample documents
        sample_result = self.sample_documents(
            method=method,
            query_id=query_id,
            query_text=query_text,
            sample_size=sample_size,
            retrieval_config=retrieval_config,
            expansion_config=expansion_config,
            clustering_config=clustering_config,
            force_recompute=force_sample
        )
        
        # Run BERTopic
        topic_model_result = self.run_bertopic(
            documents=sample_result["sample_texts"],
            method_name=method.value,
            query_id=query_id,
            query_text=query_text,
            n_components=topic_model_config["n_components"],
            n_neighbors=topic_model_config["n_neighbors"],
            min_dist=topic_model_config["min_dist"],
            metric=topic_model_config["metric"],
            min_cluster_size=topic_model_config["min_cluster_size"],
            min_samples=topic_model_config["min_samples"],
            mmr_diversity=topic_model_config["mmr_diversity"],
            nr_topics=topic_model_config["nr_topics"],
            use_guided=topic_model_config["use_guided"],
            hierarchical_topics=topic_model_config["hierarchical_topics"],
            reduce_frequent_words=topic_model_config["reduce_frequent_words"],
            stop_words=topic_model_config["stop_words"],
            verbose=topic_model_config["verbose"],
            force_recompute=force_topic_model,
            use_svd=topic_model_config.get("use_svd", True),
            max_documents=topic_model_config.get("max_documents", 10000)
        )
        
        # Combine results
        result = {
            "sample_result": sample_result,
            "topic_model_result": topic_model_result,
            "method": method.value,
            "query_id": query_id,
            "query_text": query_text
        }
        
        return result
    
    def run_multi_method_topic_modeling(
        self,
        methods: List[TopicModelingMethod],
        query_id: Optional[str] = None,
        query_text: Optional[str] = None,
        sample_size: int = 1000,
        retrieval_config: Optional[Dict[str, Any]] = None,
        expansion_config: Optional[Dict[str, Any]] = None,
        clustering_config: Optional[Dict[str, Any]] = None,
        topic_model_config: Optional[Dict[str, Any]] = None,
        force_sample: bool = False,
        force_topic_model: bool = False
    ) -> Dict[str, Dict]:
        """
        Run topic modeling with multiple methods
        
        Args:
            methods: List of document sampling methods
            query_id: ID of the query (for query-based methods)
            query_text: Text of the query (for query-based methods)
            sample_size: Number of documents to sample
            retrieval_config: Configuration for retrieval-based methods
            expansion_config: Configuration for query expansion
            clustering_config: Configuration for clustering-based methods
            topic_model_config: Configuration for BERTopic
            force_sample: Whether to force recomputing document sampling
            force_topic_model: Whether to force recomputing topic modeling
            
        Returns:
            Dictionary mapping methods to topic modeling results
        """
        results = {}
        
        for method in methods:
            logger.info(f"Running topic modeling with method: {method.value}")
            
            result = self.run_topic_modeling(
                method=method,
                query_id=query_id,
                query_text=query_text,
                sample_size=sample_size,
                retrieval_config=retrieval_config,
                expansion_config=expansion_config,
                clustering_config=clustering_config,
                topic_model_config=topic_model_config,
                force_sample=force_sample,
                force_topic_model=force_topic_model
            )
            
            results[method.value] = result
        
        return results
    
    def export_topic_models(
        self,
        topic_model_results: Dict[str, Dict],
        output_dir: str = "results/topic_models"
    ) -> Dict[str, str]:
        """
        Export topic modeling results to files with better visualization support
        
        Args:
            topic_model_results: Dictionary mapping methods to topic modeling results
            output_dir: Directory to save results
            
        Returns:
            Dictionary mapping methods to output directories
        """
        # Create base output directory
        os.makedirs(output_dir, exist_ok=True)
        
        # Get query information if available
        query_id = None
        query_text = None
        
        for result in topic_model_results.values():
            if "query_id" in result:
                query_id = result["query_id"]
            if "query_text" in result:
                query_text = result["query_text"]
            if query_id and query_text:
                break
        
        # Create query directory if applicable
        if query_id:
            base_dir = os.path.join(output_dir, f"query_{query_id}")
            # Export query info
            os.makedirs(base_dir, exist_ok=True)
            with open(os.path.join(base_dir, "query_info.txt"), "w") as f:
                f.write(f"Query ID: {query_id}\n")
                f.write(f"Query Text: {query_text}\n")
        else:
            base_dir = output_dir
        
        output_paths = {}
        
        for method, result in topic_model_results.items():
            # Create method directory
            method_dir = os.path.join(base_dir, method)
            os.makedirs(method_dir, exist_ok=True)
            
            # Extract topic model result
            topic_model_result = result["topic_model_result"]
            
            # Export topic info
            topic_model_result["topic_info"].to_csv(os.path.join(method_dir, "topic_info.csv"), index=False)
            
            # Export document info
            topic_model_result["document_info"].to_csv(os.path.join(method_dir, "document_info.csv"), index=False)
            
            # Export topic words
            with open(os.path.join(method_dir, "topic_words.txt"), "w") as f:
                for topic, words in topic_model_result["topic_words"].items():
                    f.write(f"Topic {topic}:\n")
                    for word, score in words:
                        f.write(f"  {word}: {score:.4f}\n")
                    f.write("\n")
            
            # Export sample info
            sample_result = result["sample_result"]
            with open(os.path.join(method_dir, "sample_info.txt"), "w") as f:
                f.write(f"Method: {sample_result['method']}\n")
                f.write(f"Total documents in corpus: {sample_result['total_docs']}\n")
                f.write(f"Sampled documents: {sample_result['sampled_docs']}\n")
                f.write(f"Sampling rate: {sample_result['sampling_rate']:.4f}\n")
            
            # Export document IDs
            with open(os.path.join(method_dir, "document_ids.txt"), "w") as f:
                for doc_id in sample_result["sample_ids"]:
                    f.write(f"{doc_id}\n")
            
            # Export sample documents (first few)
            with open(os.path.join(method_dir, "sample_documents.txt"), "w") as f:
                for i, (doc_id, text) in enumerate(zip(sample_result["sample_ids"][:5], sample_result["sample_texts"][:5])):
                    f.write(f"Document {i+1} (ID: {doc_id}):\n")
                    f.write(f"{text[:500]}...\n\n")
            
            # Export pre-generated visualizations if available
            vis_dir = os.path.join(method_dir, "visualizations")
            os.makedirs(vis_dir, exist_ok=True)
            
            if "visualizations" in topic_model_result:
                for vis_name, vis_data in topic_model_result["visualizations"].items():
                    if vis_data:
                        with open(os.path.join(vis_dir, f"{vis_name}.png"), "wb") as f:
                            f.write(vis_data)
            
            # Save full results
            with open(os.path.join(method_dir, "full_result.pkl"), "wb") as f:
                pickle.dump(result, f)
            
            output_paths[method] = method_dir
        
        return output_paths
    
    def process_queries(
        self,
        query_ids: List[str],
        methods: List[TopicModelingMethod] = [
            TopicModelingMethod.DIRECT_RETRIEVAL,
            TopicModelingMethod.QUERY_EXPANSION,
            TopicModelingMethod.CLUSTER_AFTER_RETRIEVAL,
            TopicModelingMethod.CLUSTER_AFTER_EXPANSION,
            TopicModelingMethod.FULL_DATASET,
            TopicModelingMethod.UNIFORM_SAMPLING
        ],
        sample_size: int = 1000,
        retrieval_config: Optional[Dict[str, Any]] = None,
        expansion_config: Optional[Dict[str, Any]] = None,
        clustering_config: Optional[Dict[str, Any]] = None,
        topic_model_config: Optional[Dict[str, Any]] = None,
        force_sample: bool = False,
        force_topic_model: bool = False,
        output_dir: str = "results/topic_models"
    ) -> Dict[str, Dict[str, Dict]]:
        """
        Process multiple queries with multiple methods
        
        Args:
            query_ids: List of query IDs to process
            methods: List of topic modeling methods
            sample_size: Number of documents to sample
            retrieval_config: Configuration for retrieval-based methods
            expansion_config: Configuration for query expansion
            clustering_config: Configuration for clustering-based methods
            topic_model_config: Configuration for BERTopic
            force_sample: Whether to force recomputing document sampling
            force_topic_model: Whether to force recomputing topic modeling
            output_dir: Directory to save results
            
        Returns:
            Dictionary mapping query IDs to methods to topic modeling results
        """
        # Validate that queries dataset is available for query-based methods
        if any(method in [TopicModelingMethod.DIRECT_RETRIEVAL, 
                         TopicModelingMethod.QUERY_EXPANSION,
                         TopicModelingMethod.CLUSTER_AFTER_RETRIEVAL,
                         TopicModelingMethod.CLUSTER_AFTER_EXPANSION] for method in methods) and self.queries_dataset is None:
            raise ValueError("queries_dataset must be provided for query-based methods")
        
        # Get query texts
        query_texts = {}
        
        if self.queries_dataset is not None:
            for query_item in self.queries_dataset:
                if isinstance(query_item, dict) and "_id" in query_item and "text" in query_item:
                    # Dict access for Datasets objects
                    q_id = str(query_item["_id"])
                    query_texts[q_id] = query_item["text"]
                elif hasattr(query_item, '_id') and hasattr(query_item, 'text'):
                    # Attribute access for custom objects
                    q_id = str(query_item._id)
                    query_texts[q_id] = query_item.text
        
        # Filter to requested query IDs
        query_texts = {q_id: query_texts[q_id] for q_id in query_ids if q_id in query_texts}
        
        if not query_texts and any(method in [TopicModelingMethod.DIRECT_RETRIEVAL, 
                                            TopicModelingMethod.QUERY_EXPANSION,
                                            TopicModelingMethod.CLUSTER_AFTER_RETRIEVAL,
                                            TopicModelingMethod.CLUSTER_AFTER_EXPANSION] for method in methods):
            raise ValueError(f"No valid queries found among the specified query IDs: {query_ids}")
        
        all_results = {}
        
        # Process each query
        for query_id, query_text in query_texts.items():
            logger.info(f"Processing query {query_id}: '{query_text}'")
            
            # Run all methods for this query
            query_results = self.run_multi_method_topic_modeling(
                methods=methods,
                query_id=query_id,
                query_text=query_text,
                sample_size=sample_size,
                retrieval_config=retrieval_config,
                expansion_config=expansion_config,
                clustering_config=clustering_config,
                topic_model_config=topic_model_config,
                force_sample=force_sample,
                force_topic_model=force_topic_model
            )
            
            # Export results
            query_output_dir = os.path.join(output_dir, f"query_{query_id}")
            self.export_topic_models(query_results, query_output_dir)
            
            # Store results
            all_results[query_id] = query_results
        
        # Handle non-query methods if needed
        if TopicModelingMethod.FULL_DATASET in methods or TopicModelingMethod.UNIFORM_SAMPLING in methods:
            logger.info("Processing non-query methods")
            
            non_query_methods = [m for m in methods if m in [TopicModelingMethod.FULL_DATASET, TopicModelingMethod.UNIFORM_SAMPLING]]
            
            # Run non-query methods
            non_query_results = self.run_multi_method_topic_modeling(
                methods=non_query_methods,
                sample_size=sample_size,
                topic_model_config=topic_model_config,
                force_sample=force_sample,
                force_topic_model=force_topic_model
            )
            
            # Export results
            non_query_output_dir = os.path.join(output_dir, "corpus_level")
            self.export_topic_models(non_query_results, non_query_output_dir)
            
            # Store results
            all_results["corpus_level"] = non_query_results
        
        # Cache overall results
        cache_path = os.path.join(self.cache_dir, "all_topic_model_results.pkl")
        with open(cache_path, "wb") as f:
            pickle.dump(all_results, f)
        
        return all_results


def main():
    """Main function to demonstrate topic modeling functionality"""
    # Define constants - CONSISTENT WITH OTHER FILES
    CACHE_DIR = "cache"
    LOG_LEVEL = 'INFO'
    OUTPUT_DIR = "results/topic_models"
    
    # Query processing parameters
    QUERY_IDS = ["43"]  # Example query ID
    
    # Execution control flags - CONSISTENT NAMING
    FORCE_REINDEX = False
    FORCE_SAMPLE = False
    FORCE_TOPIC_MODEL = False
    FORCE_REGENERATE_KEYWORDS = False
    FORCE_REGENERATE_EXPANSION = False
    
    # Core parameters - CONSISTENT WITH OTHER FILES
    SAMPLE_SIZE = 1000
    NUM_KEYWORDS = 10                    # Consistent with query_expansion.py
    TOP_K_RESULTS = 1000                 # Consistent with query_expansion.py
    TOP_N_DOCS_FOR_EXTRACTION = 10       # Consistent with keyword_extraction.py
    DIVERSITY = 0.7                      # Consistent with keyword_extraction.py
    
    # Performance optimization flags
    USE_SVD = True                       # Use SVD instead of UMAP (faster)
    USE_GPU = True                       # Use GPU if available
    MAX_DOCUMENTS = None                 # No document limit
    
    # Embedding model - CONSISTENT ACROSS FILES
    EMBEDDING_MODEL_NAME = "all-mpnet-base-v2"
    CROSS_ENCODER_MODEL_NAME = "cross-encoder/ms-marco-MiniLM-L-6-v2"
    
    # Mini-Batch KMeans clustering parameters (optimized for speed)
    CLUSTERING_PARAMS = {
        "dim_reduction_method": DimensionReductionMethod.UMAP,
        "n_components": 30,              # Reduced for speed
        "clustering_method": ClusteringMethod.KMEANS,
        "rep_selection_method": RepresentativeSelectionMethod.CENTROID,
        "n_per_cluster": 1,
        "min_cluster_size": 5,
        # Mini-Batch KMeans specific parameters
        "batch_size": 2000,              # Larger batch for better performance
        "max_iter": 50,                  # Reduced iterations for speed
        "n_init": 2,                     # Fewer initializations for speed
        "max_no_improvement": 5,         # Early stopping for speed
        "reassignment_ratio": 0.005      # Lower ratio for stability
    }
    
    # Retrieval parameters - CONSISTENT WITH OTHER FILES
    RETRIEVAL_PARAMS = {
        "retrieval_method": RetrievalMethod.HYBRID,
        "hybrid_strategy": HybridStrategy.SIMPLE_SUM,
        "top_k": TOP_K_RESULTS,          # Using consistent variable
        "use_mmr": False,
        "use_cross_encoder": False,
        "mmr_lambda": 0.5
    }
    
    # Query expansion parameters - CONSISTENT WITH query_expansion.py
    EXPANSION_PARAMS = {
        "expansion_method": QueryExpansionMethod.KEYBERT,
        "combination_strategy": QueryCombinationStrategy.WEIGHTED_RRF,
        "num_keywords": NUM_KEYWORDS,     # Using consistent variable
        "original_query_weight": 0.7,
        "diversity": DIVERSITY            # Using consistent variable
    }
    
    # BERTopic parameters (optimized for speed)
    TOPIC_MODEL_PARAMS = {
        "n_components": 5,
        "n_neighbors": 10,               # Reduced for speed
        "min_dist": 0.0,
        "metric": "cosine",
        "min_cluster_size": 5,
        "min_samples": None,
        "mmr_diversity": 0.3,
        "nr_topics": 15,                 # Fewer topics for faster processing
        "use_guided": True,
        "hierarchical_topics": False,
        "reduce_frequent_words": True,
        "stop_words": "english",
        "verbose": True,
        "use_svd": USE_SVD,
        "max_documents": MAX_DOCUMENTS
    }
    
    # Configure logging
    logging.basicConfig(
        level=getattr(logging, LOG_LEVEL),
        format='%(asctime)s - %(name)s - %(levelname)s - %(message)s'
    )
    
    # Load datasets
    logger.info("Loading datasets...")
    corpus_dataset = load_dataset("BeIR/trec-covid", "corpus")["corpus"]
    queries_dataset = load_dataset("BeIR/trec-covid", "queries")["queries"]
    qrels_dataset = load_dataset("BeIR/trec-covid-qrels", split="test")
    logger.info(f"Loaded {len(corpus_dataset)} documents, {len(queries_dataset)} queries, {len(qrels_dataset)} relevance judgments")
    
    # Initialize topic modeler with consistent parameters
    logger.info("Initializing topic modeler...")
    topic_modeler = TopicModeler(
        corpus_dataset=corpus_dataset,
        queries_dataset=queries_dataset,
        qrels_dataset=qrels_dataset,
        embedding_model_name=EMBEDDING_MODEL_NAME,  # Consistent variable
        cache_dir=CACHE_DIR,
        random_seed=42,
        device='cuda' if USE_GPU and torch.cuda.is_available() else 'cpu'
    )
    
    # Define methods to use
    methods = [
        TopicModelingMethod.DIRECT_RETRIEVAL,
        TopicModelingMethod.QUERY_EXPANSION,
        TopicModelingMethod.CLUSTER_AFTER_RETRIEVAL,
        TopicModelingMethod.CLUSTER_AFTER_EXPANSION,
        TopicModelingMethod.FULL_DATASET,
        TopicModelingMethod.UNIFORM_SAMPLING
    ]
    
<<<<<<< HEAD
    # Warning about FULL_DATASET
    logger.warning("Note: FULL_DATASET method may take a long time to run. The optimizations should help, but it will still be slower than other methods.")
    
    # Define configurations
    retrieval_config = {
        "retrieval_method": RetrievalMethod.HYBRID,
        "hybrid_strategy": HybridStrategy.SIMPLE_SUM,
        "top_k": SAMPLE_SIZE,
        "use_mmr": False,
        "use_cross_encoder": False
    }
    
    expansion_config = {
        "expansion_method": QueryExpansionMethod.KEYBERT,
        "combination_strategy": QueryCombinationStrategy.CONCATENATED,
        "num_keywords": 5,
        "original_query_weight": 0.7
    }
    
    clustering_config = {
        "dim_reduction_method": DimensionReductionMethod.UMAP,
        "n_components": 50,
        "clustering_method": ClusteringMethod.KMEANS,
        "rep_selection_method": RepresentativeSelectionMethod.CENTROID,
        "n_per_cluster": 1,
        "min_cluster_size": 5
    }
    
    # In the main function, update the topic_model_config:
    topic_model_config = {
        "n_components": 5,
        "n_neighbors": 15,
        "min_dist": 0.0,
        "metric": "cosine",
        "min_cluster_size": 10,
        "min_samples": None,
        "mmr_diversity": 0.3,
        "nr_topics": 20,  # Fixed number of topics for better visualization
        "use_guided": True,
        "hierarchical_topics": False,
        "reduce_frequent_words": True,
        "stop_words": "english",
        "verbose": True,
        "use_svd": USE_SVD,
        "max_documents": None  # No document limit - use full dataset
    }
=======
    logger.info("Using optimized Mini-Batch KMeans clustering for speed")
    logger.info(f"Clustering batch size: {CLUSTERING_PARAMS['batch_size']}, max_iter: {CLUSTERING_PARAMS['max_iter']}")
>>>>>>> 2e1a8586
    
    # Process queries
    logger.info("Processing queries...")
    all_results = topic_modeler.process_queries(
        query_ids=QUERY_IDS,
        methods=methods,
        sample_size=SAMPLE_SIZE,
        retrieval_config=RETRIEVAL_PARAMS,
        expansion_config=EXPANSION_PARAMS,
        clustering_config=CLUSTERING_PARAMS,      # Now properly configured
        topic_model_config=TOPIC_MODEL_PARAMS,
        force_sample=FORCE_SAMPLE,
        force_topic_model=FORCE_TOPIC_MODEL,
        output_dir=OUTPUT_DIR
    )
    
    # Performance logging
    logger.info("\n===== PERFORMANCE SUMMARY =====")
    logger.info(f"Mini-Batch KMeans batch size: {CLUSTERING_PARAMS['batch_size']}")
    logger.info(f"Max iterations: {CLUSTERING_PARAMS['max_iter']}")
    logger.info(f"Early stopping at: {CLUSTERING_PARAMS['max_no_improvement']} iterations")
    logger.info(f"Using {'SVD' if USE_SVD else 'UMAP'} for dimensionality reduction")
    
    # Print summary of results
    logger.info("\n===== TOPIC MODELING RESULTS SUMMARY =====")
    logger.info(f"{'Query':<10} {'Method':<30} {'Documents':<10} {'Topics':<10} {'Clustering':<15}")
    logger.info("-" * 80)
    
    for query_id, query_results in all_results.items():
        for method, result in query_results.items():
            sample_result = result["sample_result"]
            topic_model_result = result["topic_model_result"]
            
            num_docs = sample_result["sampled_docs"]
            num_topics = topic_model_result["num_topics"]
            
            # Get clustering info if available
            clustering_info = "N/A"
            if "cluster_info" in sample_result:
                cluster_method = sample_result["cluster_info"].get("method", "N/A")
                if cluster_method == "mini_batch_kmeans":
                    batch_size = sample_result["cluster_info"].get("batch_size", "N/A")
                    n_iter = sample_result["cluster_info"].get("n_iter", "N/A")
                    clustering_info = f"MBK(bs={batch_size},i={n_iter})"
                else:
                    clustering_info = cluster_method
            
            logger.info(f"{query_id:<10} {method:<30} {num_docs:<10} {num_topics:<10} {clustering_info:<15}")
    
    logger.info(f"\nResults exported to {OUTPUT_DIR}")
    
    return all_results

if __name__ == "__main__":
    main()<|MERGE_RESOLUTION|>--- conflicted
+++ resolved
@@ -1255,57 +1255,8 @@
         TopicModelingMethod.UNIFORM_SAMPLING
     ]
     
-<<<<<<< HEAD
-    # Warning about FULL_DATASET
-    logger.warning("Note: FULL_DATASET method may take a long time to run. The optimizations should help, but it will still be slower than other methods.")
-    
-    # Define configurations
-    retrieval_config = {
-        "retrieval_method": RetrievalMethod.HYBRID,
-        "hybrid_strategy": HybridStrategy.SIMPLE_SUM,
-        "top_k": SAMPLE_SIZE,
-        "use_mmr": False,
-        "use_cross_encoder": False
-    }
-    
-    expansion_config = {
-        "expansion_method": QueryExpansionMethod.KEYBERT,
-        "combination_strategy": QueryCombinationStrategy.CONCATENATED,
-        "num_keywords": 5,
-        "original_query_weight": 0.7
-    }
-    
-    clustering_config = {
-        "dim_reduction_method": DimensionReductionMethod.UMAP,
-        "n_components": 50,
-        "clustering_method": ClusteringMethod.KMEANS,
-        "rep_selection_method": RepresentativeSelectionMethod.CENTROID,
-        "n_per_cluster": 1,
-        "min_cluster_size": 5
-    }
-    
-    # In the main function, update the topic_model_config:
-    topic_model_config = {
-        "n_components": 5,
-        "n_neighbors": 15,
-        "min_dist": 0.0,
-        "metric": "cosine",
-        "min_cluster_size": 10,
-        "min_samples": None,
-        "mmr_diversity": 0.3,
-        "nr_topics": 20,  # Fixed number of topics for better visualization
-        "use_guided": True,
-        "hierarchical_topics": False,
-        "reduce_frequent_words": True,
-        "stop_words": "english",
-        "verbose": True,
-        "use_svd": USE_SVD,
-        "max_documents": None  # No document limit - use full dataset
-    }
-=======
     logger.info("Using optimized Mini-Batch KMeans clustering for speed")
     logger.info(f"Clustering batch size: {CLUSTERING_PARAMS['batch_size']}, max_iter: {CLUSTERING_PARAMS['max_iter']}")
->>>>>>> 2e1a8586
     
     # Process queries
     logger.info("Processing queries...")
